--- conflicted
+++ resolved
@@ -125,7 +125,6 @@
 [above](#constructor-parameters).
 
 ***Notes***:
-<<<<<<< HEAD
 
  * Training is not incremental.  A second call to `Train()` will retrain the
    decision tree from scratch.
@@ -133,24 +132,11 @@
  * `Train()` returns a `double` with the final gain of the tree (the Gini gain,
    unless a different
    [`FitnessFunction` template parameter](#fully-custom-behavior) is specified.
-=======
->>>>>>> 7addfe13
-
- * Training is not incremental.  A second call to `Train()` will retrain the
-   decision tree from scratch.
-
- * `Train()` returns a `double` with the final gain of the tree (the Gini gain,
-   unless a different
-   [`FitnessFunction` template parameter](#fully-custom-behavior) is specified.
-
-<<<<<<< HEAD
-#### Forms:
-=======
+
 ### Classification
 
 Once a `DecisionTree` is trained, the `Classify()` member function can be used
 to make class predictions for new data.
->>>>>>> 7addfe13
 
  * `size_t predictedClass = tree.Classify(point)`
     - ***(Single-point)***
