--- conflicted
+++ resolved
@@ -478,7 +478,6 @@
                  SplitType<BoundType<MetricType>, MatType>& splitter);
 
   /**
-<<<<<<< HEAD
    * Perform the split process according to the information about the
    * split.
    *
@@ -512,7 +511,8 @@
                       const size_t count,
                       const typename Split::SplitInfo& splitInfo,
                       std::vector<size_t>& oldFromNew);
-=======
+
+  /**
    * Update the bound of the current node. This method does not take into
    * account bound-specific properties.
    *
@@ -529,7 +529,6 @@
    */
   void UpdateBound(bound::HollowBallBound<MetricType>& boundToUpdate);
 
->>>>>>> 95da0dd5
  protected:
   /**
    * A default constructor.  This is meant to only be used with
