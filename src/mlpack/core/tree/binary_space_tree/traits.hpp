--- conflicted
+++ resolved
@@ -174,17 +174,33 @@
 };
 
 /**
-<<<<<<< HEAD
+ * This is a specialization of the TreeType class to an arbitrary tree with
+ * HollowBallBound (currently only the vantage point tree is supported).
+ * The only difference with general BinarySpaceTree is that the tree can have
+ * overlapping children.
+ */
+template<typename MetricType,
+         typename StatisticType,
+         typename MatType,
+         template<typename SplitBoundType, typename SplitMatType>
+             class SplitType>
+class TreeTraits<BinarySpaceTree<MetricType, StatisticType, MatType,
+    bound::HollowBallBound, SplitType>>
+{
+ public:
+  static const bool HasOverlappingChildren = true;
+  static const bool HasDuplicatedPoints = false;
+  static const bool FirstPointIsCentroid = false;
+  static const bool HasSelfChildren = false;
+  static const bool RearrangesDataset = true;
+  static const bool BinaryTree = true;
+};
+
+/**
  * This is a specialization of the TreeType class to the UBTree tree type.
  * The only difference with general BinarySpaceTree is that UBTree can have
  * overlapping children.
  * See mlpack/core/tree/tree_traits.hpp for more information.
-=======
- * This is a specialization of the TreeType class to an arbitrary tree with
- * HollowBallBound (currently only the vantage point tree is supported).
- * The only difference with general BinarySpaceTree is that the tree can have
- * overlapping children.
->>>>>>> 0f4b25ac
  */
 template<typename MetricType,
          typename StatisticType,
@@ -192,11 +208,7 @@
          template<typename SplitBoundType, typename SplitMatType>
              class SplitType>
 class TreeTraits<BinarySpaceTree<MetricType, StatisticType, MatType,
-<<<<<<< HEAD
     bound::CellBound, SplitType>>
-=======
-    bound::HollowBallBound, SplitType>>
->>>>>>> 0f4b25ac
 {
  public:
   static const bool HasOverlappingChildren = true;
