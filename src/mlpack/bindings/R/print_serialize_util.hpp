/**
 * @file bindings/R/print_serialize_util.hpp
 * @author Yashwant Singh Parihar
 *
 * Print the serialize utility in a R binding .R file for a given
 * parameter.
 *
 * mlpack is free software; you may redistribute it and/or modify it under the
 * terms of the 3-clause BSD license.  You should have received a copy of the
 * 3-clause BSD license along with mlpack.  If not, see
 * http://www.opensource.org/licenses/BSD-3-Clause for more information.
 */
#ifndef MLPACK_BINDINGS_R_PRINT_SERIALIZE_UTIL_HPP
#define MLPACK_BINDINGS_R_PRINT_SERIALIZE_UTIL_HPP

#include <mlpack/bindings/util/strip_type.hpp>

namespace mlpack {
namespace bindings {
namespace r {

/**
 * If the type is not serializable, print nothing.
 */
template<typename T>
void PrintSerializeUtil(
    util::ParamData& /* d */,
    const typename std::enable_if<!arma::is_arma_type<T>::value>::type* = 0,
    const typename std::enable_if<!data::HasSerialize<T>::value>::type* = 0)
{
  // Do Nothing.
}

/**
 * Matrices are serializable but here we also print nothing.
 */
template<typename T>
void PrintSerializeUtil(
    util::ParamData& /* d */,
    const typename std::enable_if<arma::is_arma_type<T>::value>::type* = 0)
{
  // Do Nothing.
}

/**
 * For non-matrix serializable types we need to print something.
 */
template<typename T>
void PrintSerializeUtil(
    util::ParamData& d,
    const typename std::enable_if<!arma::is_arma_type<T>::value>::type* = 0,
    const typename std::enable_if<data::HasSerialize<T>::value>::type* = 0)
{
  /**
   * This gives us code like:
   *
<<<<<<< HEAD
   *     <param_name> <- IO_GetParam<ModelType>Ptr("<param_name>", inputModels)
   *     attr(<param_name>, "type") <- "<ModelType>"
   *
   */
  MLPACK_COUT_STREAM << "  " << d.name << " <- IO_GetParam"
      << util::StripType(d.cppType) << "Ptr(\"" << d.name << "\", "
      << "inputModels)";
=======
   *     <param_name> <- GetParam<ModelType>Ptr(p, "<param_name>")
   *     attr(<param_name>, "type") <- "<ModelType>"
   *
   */
  MLPACK_COUT_STREAM << "  " << d.name << " <- GetParam"
      << util::StripType(d.cppType) << "Ptr(p, \"" << d.name << "\")";
>>>>>>> 3f821306
  MLPACK_COUT_STREAM << std::endl;
  MLPACK_COUT_STREAM << "  attr(" << d.name << ", \"type\") <- \""
      << util::StripType(d.cppType) << "\"";
  MLPACK_COUT_STREAM << std::endl;
}

/**
 * @param d Parameter data struct.
 * @param * (input) Unused parameter.
 * @param * (output) Unused parameter.
 */
template<typename T>
void PrintSerializeUtil(util::ParamData& d,
                        const void* /*input*/,
                        void* /* output */)
{
  PrintSerializeUtil<typename std::remove_pointer<T>::type>(d);
}

} // namespace r
} // namespace bindings
} // namespace mlpack

#endif<|MERGE_RESOLUTION|>--- conflicted
+++ resolved
@@ -54,22 +54,12 @@
   /**
    * This gives us code like:
    *
-<<<<<<< HEAD
-   *     <param_name> <- IO_GetParam<ModelType>Ptr("<param_name>", inputModels)
+   *     <param_name> <- GetParam<ModelType>Ptr(p, "<param_name>", inputModels)
    *     attr(<param_name>, "type") <- "<ModelType>"
-   *
-   */
-  MLPACK_COUT_STREAM << "  " << d.name << " <- IO_GetParam"
-      << util::StripType(d.cppType) << "Ptr(\"" << d.name << "\", "
-      << "inputModels)";
-=======
-   *     <param_name> <- GetParam<ModelType>Ptr(p, "<param_name>")
-   *     attr(<param_name>, "type") <- "<ModelType>"
-   *
    */
   MLPACK_COUT_STREAM << "  " << d.name << " <- GetParam"
-      << util::StripType(d.cppType) << "Ptr(p, \"" << d.name << "\")";
->>>>>>> 3f821306
+      << util::StripType(d.cppType) << "Ptr(p, \"" << d.name << "\", "
+      << "inputModels)";
   MLPACK_COUT_STREAM << std::endl;
   MLPACK_COUT_STREAM << "  attr(" << d.name << ", \"type\") <- \""
       << util::StripType(d.cppType) << "\"";
