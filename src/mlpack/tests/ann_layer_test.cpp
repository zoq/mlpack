/**
 * @file tests/ann_layer_test.cpp
 * @author Marcus Edel
 * @author Praveen Ch
 *
 * Tests the ann layer modules.
 *
 * mlpack is free software; you may redistribute it and/or modify it under the
 * terms of the 3-clause BSD license.  You should have received a copy of the
 * 3-clause BSD license along with mlpack.  If not, see
 * http://www.opensource.org/licenses/BSD-3-Clause for more information.
 */
#include <mlpack/core.hpp>

#include <mlpack/methods/ann/layer/layer.hpp>
#include <mlpack/methods/ann/layer/layer_types.hpp>
#include <mlpack/methods/ann/init_rules/random_init.hpp>
#include <mlpack/methods/ann/init_rules/glorot_init.hpp>
#include <mlpack/methods/ann/init_rules/const_init.hpp>
#include <mlpack/methods/ann/init_rules/nguyen_widrow_init.hpp>
#include <mlpack/methods/ann/loss_functions/mean_squared_error.hpp>
#include <mlpack/methods/ann/loss_functions/binary_cross_entropy_loss.hpp>
#include <mlpack/methods/ann/ffn.hpp>

#include "test_catch_tools.hpp"
#include "catch.hpp"
#include "ann_test_tools.hpp"
#include "serialization.hpp"

using namespace mlpack;
using namespace mlpack::ann;

// // network1 should be allocated with `new`, and trained on some data.
// template<typename MatType = arma::cube, typename ModelType>
// void CheckRNNCopyFunction(ModelType* network1,
//                        MatType& trainData,
//                        MatType& trainLabels,
//                        const size_t maxEpochs)
// {
//   arma::cube predictions1;
//   arma::cube predictions2;
//   ens::StandardSGD opt(0.1, 1, maxEpochs * trainData.n_slices, -100, false);

//   network1->Train(trainData, trainLabels, opt);
//   network1->Predict(trainData, predictions1);

//   RNN<> network2 = *network1;
//   delete network1;

//   // Deallocating all of network1's memory, so that network2 does not use any
//   // of that memory.
//   network2.Predict(trainData, predictions2);
//   CheckMatrices(predictions1, predictions2);
// }

// // network1 should be allocated with `new`, and trained on some data.
// template<typename MatType = arma::cube, typename ModelType>
// void CheckRNNMoveFunction(ModelType* network1,
//                        MatType& trainData,
//                        MatType& trainLabels,
//                        const size_t maxEpochs)
// {
//   arma::cube predictions1;
//   arma::cube predictions2;
//   ens::StandardSGD opt(0.1, 1, maxEpochs * trainData.n_slices, -100, false);

//   network1->Train(trainData, trainLabels, opt);
//   network1->Predict(trainData, predictions1);

//   RNN<> network2(std::move(*network1));
//   delete network1;

//   // Deallocating all of network1's memory, so that network2 does not use any
//   // of that memory.
//   network2.Predict(trainData, predictions2);
//   CheckMatrices(predictions1, predictions2);
// }

/**
 * Simple add module test.
 *
TEST_CASE("SimpleAddLayerTest", "[ANNLayerTest]")
{
  arma::mat output, input, delta;
  Add module(10);
  module.Parameters().randu();

  // Test the Forward function.
  input = arma::zeros(10, 1);
  module.Forward(input, output);
  REQUIRE(arma::accu(module.Parameters()) == arma::accu(output));

  // Test the Backward function.
  module.Backward(input, output, delta);
  REQUIRE(arma::accu(output) == arma::accu(delta));

  // Test the forward function.
  input = arma::ones(10, 1);
  module.Forward(input, output);
  REQUIRE(10 + arma::accu(module.Parameters()) ==
      Approx(arma::accu(output)).epsilon(1e-5));

  // Test the backward function.
  module.Backward(input, output, delta);
  REQUIRE(arma::accu(output) == Approx(arma::accu(delta)).epsilon(1e-5));
}
*/

/**
 * Jacobian add module test.
 *
TEST_CASE("JacobianAddLayerTest", "[ANNLayerTest]")
{
  for (size_t i = 0; i < 5; ++i)
  {
    const size_t elements = math::RandInt(2, 1000);
    arma::mat input;
    input.set_size(elements, 1);

    Add module(elements);
    module.Parameters().randu();

    double error = JacobianTest(module, input);
    REQUIRE(error <= 1e-5);
  }
}
*/

/**
 * Add layer numerical gradient test.
 *
TEST_CASE("GradientAddLayerTest", "[ANNLayerTest]")
{
  // Add function gradient instantiation.
  struct GradientFunction
  {
    GradientFunction() :
        input(arma::randu(10, 1)),
        target(arma::mat("0"))
    {
      model = new FFN<NegativeLogLikelihood, NguyenWidrowInitialization>();
      model->ResetData(input, target);
      model->Add<IdentityLayer>();
      model->Add<Linear>(10, 10);
      model->Add<Add>(10);
      model->Add<LogSoftMax>();
    }

    ~GradientFunction()
    {
      delete model;
    }

    double Gradient(arma::mat& gradient) const
    {
      double error = model->Evaluate(model->Parameters(), 0, 1);
      model->Gradient(model->Parameters(), 0, gradient, 1);
      return error;
    }

    arma::mat& Parameters() { return model->Parameters(); }

    FFN<NegativeLogLikelihood, NguyenWidrowInitialization>* model;
    arma::mat input, target;
  } function;

  REQUIRE(CheckGradient(function) <= 1e-4);
}*/

/**
 * Test that the function that can access the outSize parameter of
 * the Add layer works.
 *
TEST_CASE("AddLayerParametersTest", "[ANNLayerTest]")
{
  // Parameter : outSize.
  Add layer(7);

  // Make sure we can get the parameter successfully.
  REQUIRE(layer.OutputSize() == 7);
}*/

/**
 * Simple constant module test.
 *
TEST_CASE("SimpleConstantLayerTest", "[ANNLayerTest]")
{
  arma::mat output, input, delta;
  Constant module(10, 3.0);

  // Test the Forward function.
  input = arma::zeros(10, 1);
  module.Forward(input, output);
  REQUIRE(arma::accu(output) == 30.0);

  // Test the Backward function.
  module.Backward(input, output, delta);
  REQUIRE(arma::accu(delta) == 0);

  // Test the forward function.
  input = arma::ones(10, 1);
  module.Forward(input, output);
  REQUIRE(arma::accu(output) == 30.0);

  // Test the backward function.
  module.Backward(input, output, delta);
  REQUIRE(arma::accu(delta) == 0);
}*/

/**
 * Jacobian constant module test.
 *
TEST_CASE("JacobianConstantLayerTest", "[ANNLayerTest]")
{
  for (size_t i = 0; i < 5; ++i)
  {
    const size_t elements = math::RandInt(2, 1000);
    arma::mat input;
    input.set_size(elements, 1);

    Constant module(elements, 1.0);

    double error = JacobianTest(module, input);
    REQUIRE(error <= 1e-5);
  }
}*/

/**
 * Test that the function that can access the outSize parameter of the
 * Constant layer works.
 *
TEST_CASE("ConstantLayerParametersTest", "[ANNLayerTest]")
{
  // Parameter : outSize.
  Constant layer(7);

  // Make sure we can get the parameter successfully.
  REQUIRE(layer.OutSize() == 7);
}*/

/**
 * Simple dropout module test.
 */
TEST_CASE("SimpleDropoutLayerTest", "[ANNLayerTest]")
{
  // Initialize the probability of setting a value to zero.
  const double p = 0.2;

  // Initialize the input parameter.
  arma::mat input(1000, 1);
  input.fill(1 - p);

  Dropout module(p);
  module.Training() = true;

  // Test the Forward function.
  arma::mat output;
  module.Forward(input, output);
  REQUIRE(arma::as_scalar(arma::abs(arma::mean(output) - (1 - p))) <= 0.05);

  // Test the Backward function.
  arma::mat delta;
  module.Backward(input, input, delta);
  REQUIRE(arma::as_scalar(arma::abs(arma::mean(delta) - (1 - p))) <= 0.05);

  // Test the Forward function.
  module.Training() = false;
  module.Forward(input, output);
  REQUIRE(arma::accu(input) == arma::accu(output));
}

/**
 * Perform dropout x times using ones as input, sum the number of ones and
 * validate that the layer is producing approximately the correct number of
 * ones.
 */
TEST_CASE("DropoutProbabilityTest", "[ANNLayerTest]")
{
  arma::mat input = arma::ones(1500, 1);
  const size_t iterations = 10;

  double probability[5] = { 0.1, 0.3, 0.4, 0.7, 0.8 };
  for (size_t trial = 0; trial < 5; ++trial)
  {
    double nonzeroCount = 0;
    for (size_t i = 0; i < iterations; ++i)
    {
      Dropout module(probability[trial]);
      module.Training() = true;

      arma::mat output;
      module.Forward(input, output);

      // Return a column vector containing the indices of elements of X that
      // are non-zero, we just need the number of non-zero values.
      arma::uvec nonzero = arma::find(output);
      nonzeroCount += nonzero.n_elem;
    }
    const double expected = input.n_elem * (1 - probability[trial]) *
        iterations;
    const double error = fabs(nonzeroCount - expected) / expected;

    REQUIRE(error <= 0.15);
  }
}

/*
 * Perform dropout with probability 1 - p where p = 0, means no dropout.
 */
TEST_CASE("NoDropoutTest", "[ANNLayerTest]")
{
  arma::mat input = arma::ones(1500, 1);
  Dropout module(0);
  module.Training() = true;

  arma::mat output;
  module.Forward(input, output);

  REQUIRE(arma::accu(output) == arma::accu(input));
}

/*
 * Perform test to check whether mean and variance remain nearly same
 * after AlphaDropout.
 */
TEST_CASE("SimpleAlphaDropoutLayerTest", "[ANNLayerTest]")
{
  // Initialize the probability of setting a value to alphaDash.
  const double p = 0.2;

  // Initialize the input parameter having a mean nearabout 0
  // and variance nearabout 1.
  arma::mat input = arma::randn<arma::mat>(1000, 1);

  AlphaDropout module(p);
  module.Training() = true;

  // Test the Forward function when training phase.
  arma::mat output(arma::size(input));
  module.Forward(input, output);
  // Check whether mean remains nearly same.
  REQUIRE(arma::as_scalar(arma::abs(arma::mean(input) - arma::mean(output))) <=
      0.1);

  // Check whether variance remains nearly same.
  REQUIRE(arma::as_scalar(arma::abs(arma::var(input) - arma::var(output))) <=
      0.1);

  // Test the Backward function when training phase.
  arma::mat delta;
  module.Backward(input, input, delta);
  REQUIRE(arma::as_scalar(arma::abs(arma::mean(delta) - 0)) <= 0.05);

  // Test the Forward function when testing phase.
  module.Training() = false;
  module.Forward(input, output);
  REQUIRE(arma::accu(input) == arma::accu(output));
}

/**
 * Perform AlphaDropout x times using ones as input, sum the number of ones
 * and validate that the layer is producing approximately the correct number
 * of ones.
 */
TEST_CASE("AlphaDropoutProbabilityTest", "[ANNLayerTest]")
{
  arma::mat input = arma::ones(1500, 1);
  const size_t iterations = 10;

  double probability[5] = { 0.1, 0.3, 0.4, 0.7, 0.8 };
  for (size_t trial = 0; trial < 5; ++trial)
  {
    double nonzeroCount = 0;
    for (size_t i = 0; i < iterations; ++i)
    {
      AlphaDropout module(probability[trial]);
      module.Training() = true;

      arma::mat output(arma::size(input));
      module.Forward(input, output);

      // Return a column vector containing the indices of elements of X
      // that are not alphaDash, we just need the number of
      // nonAlphaDash values.
      arma::uvec nonAlphaDash = arma::find(module.Mask());
      nonzeroCount += nonAlphaDash.n_elem;
    }

    const double expected = input.n_elem * (1-probability[trial]) * iterations;

    const double error = fabs(nonzeroCount - expected) / expected;

    REQUIRE(error <= 0.15);
  }
}

/**
 * Perform AlphaDropout with probability 1 - p where p = 0,
 * means no AlphaDropout.
 */
TEST_CASE("NoAlphaDropoutTest", "[ANNLayerTest]")
{
  arma::mat input = arma::ones(1500, 1);
  AlphaDropout module(0);
  module.Training() = false;

  arma::mat output;
  module.Forward(input, output);

  REQUIRE(arma::accu(output) == arma::accu(input));
}

// /**
//  * Simple linear module test.
//  */
// TEST_CASE("SimpleLinearLayerTest", "[ANNLayerTest]")
// {
//   arma::mat output, input, delta;
//   Linear<> module(10, 10);
//   module.Parameters().randu();
//   module.Reset();

//   // Test the Forward function.
//   input = arma::zeros(10, 1);
//   module.Forward(input, output);
//   REQUIRE(arma::accu(module.Parameters().submat(100,
//           0, module.Parameters().n_elem - 1, 0)) ==
//           Approx(arma::accu(output)).epsilon(1e-5));

//   // Test the Backward function.
//   module.Backward(input, input, delta);
//   REQUIRE(arma::accu(delta) == 0);
// }

// /**
//  * Jacobian linear module test.
//  */
// TEST_CASE("JacobianLinearLayerTest", "[ANNLayerTest]")
// {
//   for (size_t i = 0; i < 5; ++i)
//   {
//     const size_t inputElements = math::RandInt(2, 1000);
//     const size_t outputElements = math::RandInt(2, 1000);

//     arma::mat input;
//     input.set_size(inputElements, 1);

//     Linear<> module(inputElements, outputElements);
//     module.Parameters().randu();

//     double error = JacobianTest(module, input);
//     REQUIRE(error <= 1e-5);
//   }
// }

// /**
//  * Linear layer numerical gradient test.
//  */
// TEST_CASE("GradientLinearLayerTest", "[ANNLayerTest]")
// {
//   // Linear function gradient instantiation.
//   struct GradientFunction
//   {
//     GradientFunction() :
//         input(arma::randu(10, 1)),
//         target(arma::mat("1"))
//     {
//       model = new FFN<NegativeLogLikelihood, NguyenWidrowInitialization>();
//       model->ResetData(input, target);
//       model->Add<IdentityLayer<> >();
//       model->Add<Linear<> >(10, 10);
//       model->Add<Linear<> >(10, 2);
//       model->Add<LogSoftMax<> >();
//     }

//     ~GradientFunction()
//     {
//       delete model;
//     }

//     double Gradient(arma::mat& gradient) const
//     {
//       double error = model->Evaluate(model->Parameters(), 0, 1);
//       model->Gradient(model->Parameters(), 0, gradient, 1);
//       return error;
//     }

//     arma::mat& Parameters() { return model->Parameters(); }

//     FFN<NegativeLogLikelihood, NguyenWidrowInitialization>* model;
//     arma::mat input, target;
//   } function;

//   REQUIRE(CheckGradient(function) <= 1e-4);
// }

/**
 * Simple Linear3D layer test.
 */
TEST_CASE("SimpleLinear3DLayerTest", "[ANNLayerTest]")
{
  const size_t inSize = 4;
  const size_t outSize = 1;
  const size_t nPoints = 2;
  const size_t batchSize = 1;
  arma::mat input, output, delta;

  // Create a Linear3D layer outside of a network, and then set its memory.
  Linear3D module(outSize);
  module.InputDimensions() = std::vector<size_t>({ 4, 2 });
  module.ComputeOutputDimensions();
  arma::mat weights(module.WeightSize(), 1);
  module.SetWeights(weights.memptr());

  module.Parameters().randu();

  // Test the Forward function.
  input = arma::zeros(inSize * nPoints, batchSize);
  output.set_size(outSize * nPoints, batchSize);
  module.Forward(input, output);
  REQUIRE(arma::accu(module.Bias())
      == Approx(arma::accu(output) / (nPoints * batchSize)).epsilon(1e-3));

  // Test the Backward function.
  delta.set_size(input.n_rows, input.n_cols);
  output.zeros();
  module.Backward(input, output, delta);
  REQUIRE(arma::accu(delta) == 0);
}

/**
 * Jacobian Linear3D module test.
 */
TEST_CASE("JacobianLinear3DLayerTest", "[ANNLayerTest]")
{
  for (size_t i = 0; i < 5; ++i)
  {
    const size_t inSize = math::RandInt(2, 10);
    const size_t outSize = math::RandInt(2, 10);
    const size_t nPoints = math::RandInt(2, 10);
    const size_t batchSize = 1;

    arma::mat input;
    input.set_size(inSize * nPoints, batchSize);

    // Create a Linear3D layer outside a network and initialize its memory.
    Linear3D module(outSize);
    module.InputDimensions() = std::vector<size_t>({ inSize, nPoints });
    module.ComputeOutputDimensions();
    arma::mat weights(module.WeightSize(), 1);
    module.SetWeights(weights.memptr());

    module.Parameters().randu();

    double error = JacobianTest(module, input);
    REQUIRE(error <= 1e-5);
  }
}

/**
 * Simple Gradient test for Linear3D layer.
 */
TEST_CASE("GradientLinear3DLayerTest", "[ANNLayerTest]")
{
  // Linear function gradient instantiation.
  struct GradientFunction
  {
    GradientFunction() :
        inSize(4),
        outSize(1),
        nPoints(2),
        batchSize(4)
    {
      input = arma::randu(inSize * nPoints, batchSize);
      target = arma::zeros(outSize * nPoints, batchSize);
      target(0, 0) = 1;
      target(0, 3) = 1;
      target(1, 1) = 1;
      target(1, 2) = 1;

      model = new FFN<MeanSquaredError, RandomInitialization>();
      model->ResetData(input, target);
      model->Add<Linear3D>(outSize);
      model->InputDimensions() = std::vector<size_t>{ 4, 2 };
    }

    ~GradientFunction()
    {
      delete model;
    }

    double Gradient(arma::mat& gradient) const
    {
      double error = model->Evaluate(model->Parameters(), 0, 1);
      model->Gradient(model->Parameters(), 0, gradient, 1);
      return error;
    }

    arma::mat& Parameters() { return model->Parameters(); }

    FFN<MeanSquaredError, RandomInitialization>* model;
    arma::mat input, target;
    const size_t inSize;
    const size_t outSize;
    const size_t nPoints;
    const size_t batchSize;
  } function;

  REQUIRE(CheckGradient(function) <= 1e-7);
}

// /**
//  * Simple noisy linear module test.
//  */
// TEST_CASE("SimpleNoisyLinearLayerTest", "[ANNLayerTest]")
// {
//   arma::mat output, input, delta;
//   NoisyLinear<> module(10, 10);
//   module.Parameters().randu();
//   module.Reset();

//   // Test the Backward function.
//   module.Backward(input, input, delta);
//   REQUIRE(arma::accu(delta) == 0);
// }

// /**
//  * Jacobian noisy linear module test.
//  */
// TEST_CASE("JacobianNoisyLinearLayerTest", "[ANNLayerTest]")
// {
//   const size_t inputElements = math::RandInt(2, 1000);
//   const size_t outputElements = math::RandInt(2, 1000);

//   arma::mat input;
//   input.set_size(inputElements, 1);

//   NoisyLinear<> module(inputElements, outputElements);
//   module.Parameters().randu();

//   double error = JacobianTest(module, input);
//   REQUIRE(error <= 1e-5);
// }

// /**
//  * Noisy Linear layer numerical gradient test.
//  */
// TEST_CASE("GradientNoisyLinearLayerTest", "[ANNLayerTest]")
// {
//   // Noisy linear function gradient instantiation.
//   struct GradientFunction
//   {
//     GradientFunction() :
//         input(arma::randu(10, 1)),
//         target(arma::mat("1"))
//     {
//       model = new FFN<NegativeLogLikelihood, NguyenWidrowInitialization>();
//       model->ResetData(input, target);
//       model->Add<IdentityLayer<> >();
//       model->Add<NoisyLinear<> >(10, 10);
//       model->Add<NoisyLinear<> >(10, 2);
//       model->Add<LogSoftMax<> >();
//     }

//     ~GradientFunction()
//     {
//       delete model;
//     }

//     double Gradient(arma::mat& gradient) const
//     {
//       double error = model->Evaluate(model->Parameters(), 0, 1);
//       model->Gradient(model->Parameters(), 0, gradient, 1);
//       return error;
//     }

//     arma::mat& Parameters() { return model->Parameters(); }

//     FFN<NegativeLogLikelihood, NguyenWidrowInitialization>* model;
//     arma::mat input, target;
//   } function;

//   REQUIRE(CheckGradient(function) <= 1e-4);
// }

/**
 * Simple linear no bias module test.
 */
TEST_CASE("SimpleLinearNoBiasLayerTest", "[ANNLayerTest]")
{
  arma::mat output, input, delta;
  LinearNoBias module(10);
  arma::mat weights(10 * 10, 1);
  module.InputDimensions() = std::vector<size_t>({ 10 });
  module.ComputeOutputDimensions();
  module.SetWeights(weights.memptr());

  module.Parameters().randu();

  // Test the Forward function.
  input = arma::zeros(10, 1);
  module.Forward(input, output);
  REQUIRE(0 == arma::accu(output));

  // Test the Backward function.
  module.Backward(input, output, delta);
  REQUIRE(arma::accu(delta) == 0);
}

/**
 * Simple padding layer test.
 */
TEST_CASE("SimplePaddingLayerTest", "[ANNLayerTest]")
{
  arma::mat output, input, delta;
  Padding module(1, 2, 3, 4);
  module.InputDimensions() = std::vector<size_t>({ 2, 5 });
  module.ComputeOutputDimensions();

  // Test the Forward function.
  input = arma::randu(10, 1);
  size_t totalOutputDimensions = module.OutputDimensions()[0];
  for (size_t i = 1; i < module.OutputDimensions().size(); ++i)
    totalOutputDimensions *= module.OutputDimensions()[i];
  output.set_size(totalOutputDimensions, input.n_cols);
  output.randu();
  module.Forward(input, output);
  REQUIRE(arma::accu(input) == Approx(arma::accu(output)));
  REQUIRE(output.n_rows == (9 * 8)); // 2x5 --> 9x8

  // Test the Backward function.
  delta.set_size(input.n_rows, input.n_cols);
  module.Backward(input, output, delta);
  CheckMatrices(delta, input);

  // Test forward function for multiple filters.
  // Here it's 3 filters with height = 224, width = 224
  // the output should be [226 * 226 * 3, 1] with 1 padding.
  module = Padding(1, 1, 1, 1);
  module.InputDimensions() = std::vector<size_t>({ 224, 224, 3 });
  module.ComputeOutputDimensions();

  input = arma::randu(224 * 224 * 3, 1);
  totalOutputDimensions = module.OutputDimensions()[0];
  for (size_t i = 1; i < module.OutputDimensions().size(); ++i)
    totalOutputDimensions *= module.OutputDimensions()[i];
  output.set_size(totalOutputDimensions, input.n_cols);
  output.randu();
  module.Forward(input, output);
  REQUIRE(arma::accu(input) == Approx(arma::accu(output)));
  REQUIRE(output.n_rows == (226 * 226 * 3));
  REQUIRE(output.n_cols == 1);

  // Test forward function for multiple batches with multiple filters.
  // Here it's 3 filters with height = 244, width = 244
  // the output should be [246 * 246 * 3, 3] with 1 padding.
  module.InputDimensions() = std::vector<size_t>({ 244, 244, 3 });
  module.ComputeOutputDimensions();
  totalOutputDimensions = module.OutputDimensions()[0];
  for (size_t i = 1; i < module.OutputDimensions().size(); ++i)
    totalOutputDimensions *= module.OutputDimensions()[i];

  input = arma::randu(244 * 244 * 3, 3);
  output.set_size(totalOutputDimensions, input.n_cols);
  output.randu();
  module.Forward(input, output);
  REQUIRE(output.n_rows == (246 * 246 * 3));
  REQUIRE(output.n_cols == 3);
  REQUIRE(arma::accu(input) == Approx(arma::accu(output)));
}

/**
 * Jacobian linear no bias module test.
 */
TEST_CASE("JacobianLinearNoBiasLayerTest", "[ANNLayerTest]")
{
  for (size_t i = 0; i < 5; ++i)
  {
    const size_t inputElements = math::RandInt(2, 1000);
    const size_t outputElements = math::RandInt(2, 1000);

    arma::mat input;
    input.set_size(inputElements, 1);

    LinearNoBias module(outputElements);
    arma::mat weights(inputElements * outputElements, 1);
    module.InputDimensions() = std::vector<size_t>({ inputElements });
    module.ComputeOutputDimensions();
    module.SetWeights(weights.memptr());

    module.Parameters().randu();

    double error = JacobianTest(module, input);
    REQUIRE(error <= 1e-5);
  }
}

/**
 * LinearNoBias layer numerical gradient test.
 */
TEST_CASE("GradientLinearNoBiasLayerTest", "[ANNLayerTest]")
{
  // LinearNoBias function gradient instantiation.
  struct GradientFunction
  {
    GradientFunction() :
        input(arma::randu(10, 1)),
        target(arma::mat("0"))
    {
      model = new FFN<NegativeLogLikelihood, NguyenWidrowInitialization>();
      model->ResetData(input, target);
      model->Add<Linear>(10);
      model->Add<LinearNoBias>(2);
      model->Add<LogSoftMax>();
    }

    ~GradientFunction()
    {
      delete model;
    }

    double Gradient(arma::mat& gradient) const
    {
      double error = model->Evaluate(model->Parameters(), 0, 1);
      model->Gradient(model->Parameters(), 0, gradient, 1);
      return error;
    }

    arma::mat& Parameters() { return model->Parameters(); }

    FFN<NegativeLogLikelihood, NguyenWidrowInitialization>* model;
    arma::mat input, target;
  } function;

  REQUIRE(CheckGradient(function) <= 1e-4);
}

// /**
//  * Jacobian negative log likelihood module test.
//  */
// TEST_CASE("JacobianNegativeLogLikelihoodLayerTest", "[ANNLayerTest]")
// {
//   for (size_t i = 0; i < 5; ++i)
//   {
//     NegativeLogLikelihood module;
//     const size_t inputElements = math::RandInt(5, 100);
//     arma::mat input;
//     RandomInitialization init(0, 1);
//     init.Initialize(input, inputElements, 1);

//     arma::mat target(1, 1);
//     target(0) = math::RandInt(0, inputElements - 2);

//     double error = JacobianPerformanceTest(module, input, target);
//     REQUIRE(error <= 1e-5);
//   }
// }

/**
 * Jacobian LeakyReLU module test.
 *
TEST_CASE("JacobianLeakyReLULayerTest", "[ANNLayerTest]")
{
  for (size_t i = 0; i < 5; ++i)
  {
    const size_t inputElements = math::RandInt(2, 1000);

    arma::mat input;
    input.set_size(inputElements, 1);

    LeakyReLU module;

    double error = JacobianTest(module, input);
    REQUIRE(error <= 1e-5);
  }
}
*/

/**
 * Jacobian FlexibleReLU module test.
 *
TEST_CASE("JacobianFlexibleReLULayerTest", "[ANNLayerTest]")
{
  for (size_t i = 0; i < 5; ++i)
  {
    const size_t inputElements = math::RandInt(2, 1000);

    arma::mat input;
    input.set_size(inputElements, 1);

    FlexibleReLU module;

    double error = JacobianTest(module, input);
    REQUIRE(error <= 1e-5);
  }
}
*/

/**
 * Flexible ReLU layer numerical gradient test.
 *
TEST_CASE("GradientFlexibleReLULayerTest", "[ANNLayerTest]")
{
  // Add function gradient instantiation.
  struct GradientFunction
  {
    GradientFunction() :
        input(arma::randu(2, 1)),
        target(arma::mat("0"))
    {
      model = new FFN<NegativeLogLikelihood, RandomInitialization>(
          NegativeLogLikelihood(), RandomInitialization(0.1, 0.5));

      model->ResetData(input, target);
      model->Add<Linear>(2, 2);
      model->Add<LinearNoBias>(2, 5);
      model->Add<FlexibleReLU>(0.05);
      model->Add<LogSoftMax>();
    }

    ~GradientFunction()
    {
      delete model;
    }

    double Gradient(arma::mat& gradient) const
    {
      double error = model->Evaluate(model->Parameters(), 0, 1);
      model->Gradient(model->Parameters(), 0, gradient, 1);
      return error;
    }

    arma::mat& Parameters() { return model->Parameters(); }

    FFN<NegativeLogLikelihood, RandomInitialization>* model;
    arma::mat input, target;
  } function;

  REQUIRE(CheckGradient(function) <= 1e-4);
}
*/

/**
 * Jacobian MultiplyConstant module test.
 *
TEST_CASE("JacobianMultiplyConstantLayerTest", "[ANNLayerTest]")
{
  for (size_t i = 0; i < 5; ++i)
  {
    const size_t inputElements = math::RandInt(2, 1000);

    arma::mat input;
    input.set_size(inputElements, 1);

    MultiplyConstant module(3.0);

    double error = JacobianTest(module, input);
    REQUIRE(error <= 1e-5);
  }
}
*/

/**
 * Check whether copying and moving network with MultiplyConstant is working or
 * not.
 */
// TEST_CASE("CheckCopyMoveMultiplyConstantTest", "[ANNLayerTest]")
// {
//   arma::mat input(2, 1000);
//   input.randu();
//
//   arma::mat output1;
//   arma::mat output2;
//   arma::mat output3;
//   arma::mat output4;
//
//   MultiplyConstant<> *module1 = new MultiplyConstant<>(3.0);
//   module1->Forward(input, output1);
//
//   MultiplyConstant<> module2 = *module1;
//   delete module1;
//
//   module2.Forward(input, output2);
//   CheckMatrices(output1, output2);
//
//   MultiplyConstant<> *module3 = new MultiplyConstant<>(3.0);
//   module3->Forward(input, output3);
//
//   MultiplyConstant<> module4(std::move(*module3));
//   delete module3;
//
//   module4.Forward(input, output4);
//   CheckMatrices(output3, output4);
// }

/**
 * Jacobian HardTanH module test.
 *
TEST_CASE("JacobianHardTanHLayerTest", "[ANNLayerTest]")
{
  for (size_t i = 0; i < 5; ++i)
  {
    const size_t inputElements = math::RandInt(2, 1000);

    arma::mat input;
    input.set_size(inputElements, 1);

    HardTanH module;

    double error = JacobianTest(module, input);
    REQUIRE(error <= 1e-5);
  }
}
*/

/**
 * Simple select module test.
 *
TEST_CASE("SimpleSelectLayerTest", "[ANNLayerTest]")
{
  // TODO: this needs to be adapted
  arma::mat outputA, outputB, input, delta;

  input = arma::ones(10, 5);
  for (size_t i = 0; i < input.n_cols; ++i)
  {
    input.col(i) *= i;
  }

  // Test the Forward function.
  Select moduleA(3);
  moduleA.Forward(input, outputA);
  REQUIRE(30 == arma::accu(outputA));

  // Test the Forward function.
  Select moduleB(3, 5);
  moduleB.Forward(input, outputB);
  REQUIRE(15 == arma::accu(outputB));

  // Test the Backward function.
  moduleA.Backward(input, outputA, delta);
  REQUIRE(30 == arma::accu(delta));

  // Test the Backward function.
  moduleB.Backward(input, outputA, delta);
  REQUIRE(15 == arma::accu(delta));
}
*/

/**
 * Test that the functions that can access the parameters of the
 * Select layer work.
 *
TEST_CASE("SelectLayerParametersTest", "[ANNLayerTest]")
{
  // Parameter order : index, elements.
  Select layer(3, 5);

  // Make sure we can get the parameters successfully.
  REQUIRE(layer.Index() == 3);
  REQUIRE(layer.NumElements() == 5);
}
*/

/**
 * Simple join module test.
 *
TEST_CASE("SimpleJoinLayerTest", "[ANNLayerTest]")
{
  arma::mat output, input, delta;
  input = arma::ones(10, 5);

  // Test the Forward function.
  Join module;
  module.Forward(input, output);
  REQUIRE(50 == arma::accu(output));

  bool b = output.n_rows == 1 || output.n_cols == 1;
  REQUIRE(b == true);

  // Test the Backward function.
  module.Backward(input, output, delta);
  REQUIRE(50 == arma::accu(delta));

  b = delta.n_rows == input.n_rows && input.n_cols;
  REQUIRE(b == true);
}
*/

// /**
//  * Simple add merge module test.
//  */
// TEST_CASE("SimpleAddMergeLayerTest", "[ANNLayerTest]")
// {
//   arma::mat output, input, delta;
//   input = arma::ones(10, 1);

//   for (size_t i = 0; i < 5; ++i)
//   {
//     AddMerge<> module(false, false);
//     const size_t numMergeModules = math::RandInt(2, 10);
//     for (size_t m = 0; m < numMergeModules; ++m)
//     {
//       IdentityLayer<> identityLayer;
//       identityLayer.Forward(input, identityLayer.OutputParameter());

//       module.Add<IdentityLayer<> >(identityLayer);
//     }

//     // Test the Forward function.
//     module.Forward(input, output);
//     REQUIRE(10 * numMergeModules == arma::accu(output));

//     // Test the Backward function.
//     module.Backward(input, output, delta);
//     REQUIRE(arma::accu(output) == arma::accu(delta));
//   }
// }

// /**
//  * Test the LSTM layer with a user defined rho parameter and without.
//  */
// TEST_CASE("LSTMRrhoTest", "[ANNLayerTest]")
// {
//   const size_t rho = 5;
//   arma::cube input = arma::randu(1, 1, 5);
//   arma::cube target = arma::ones(1, 1, 5);
//   RandomInitialization init(0.5, 0.5);

//   // Create model with user defined rho parameter.
//   RNN<NegativeLogLikelihood, RandomInitialization> modelA(
//       rho, false, NegativeLogLikelihood(), init);
//   modelA.Add<IdentityLayer<> >();
//   modelA.Add<Linear<> >(1, 10);

//   // Use LSTM layer with rho.
//   modelA.Add<LSTM<> >(10, 3, rho);
//   modelA.Add<LogSoftMax<> >();

//   // Create model without user defined rho parameter.
//   RNN<NegativeLogLikelihood> modelB(
//       rho, false, NegativeLogLikelihood(), init);
//   modelB.Add<IdentityLayer<> >();
//   modelB.Add<Linear<> >(1, 10);

//   // Use LSTM layer with rho = MAXSIZE.
//   modelB.Add<LSTM<> >(10, 3);
//   modelB.Add<LogSoftMax<> >();

//   ens::StandardSGD opt(0.1, 1, 5, -100, false);
//   modelA.Train(input, target, opt);
//   modelB.Train(input, target, opt);

//   CheckMatrices(modelB.Parameters(), modelA.Parameters());
// }

// /**
//  * LSTM layer numerical gradient test.
//  */
// TEST_CASE("GradientLSTMLayerTest", "[ANNLayerTest]")
// {
//   // LSTM function gradient instantiation.
//   struct GradientFunction
//   {
//     GradientFunction() :
//         input(arma::randu(1, 1, 5)),
//         target(arma::ones(1, 1, 5))
//     {
//       const size_t rho = 5;

//       model = new RNN<NegativeLogLikelihood>(rho);
//       model->ResetData(input, target);
//       model->Add<IdentityLayer<> >();
//       model->Add<Linear<> >(1, 10);
//       model->Add<LSTM<> >(10, 3, rho);
//       model->Add<LogSoftMax<> >();
//     }

//     ~GradientFunction()
//     {
//       delete model;
//     }

//     double Gradient(arma::mat& gradient) const
//     {
//       double error = model->Evaluate(model->Parameters(), 0, 1);
//       model->Gradient(model->Parameters(), 0, gradient, 1);
//       return error;
//     }

//     arma::mat& Parameters() { return model->Parameters(); }

//     RNN<NegativeLogLikelihood>* model;
//     arma::cube input, target;
//   } function;

//   REQUIRE(CheckGradient(function) <= 1e-4);
// }

// /**
//  * Test that the functions that can modify and access the parameters of the
//  * LSTM layer work.
//  */
// TEST_CASE("LSTMLayerParametersTest", "[ANNLayerTest]")
// {
//   // Parameter order : inSize, outSize, rho.
//   LSTM<> layer1(1, 2, 3);
//   LSTM<> layer2(1, 2, 4);

//   // Make sure we can get the parameters successfully.
//   REQUIRE(layer1.InSize() == 1);
//   REQUIRE(layer1.OutSize() == 2);
//   REQUIRE(layer1.Rho() == 3);

//   // Now modify the parameters to match the second layer.
//   layer1.Rho() = 4;

//   // Now ensure all the results are the same.
//   REQUIRE(layer1.InSize() == layer2.InSize());
//   REQUIRE(layer1.OutSize() == layer2.OutSize());
//   REQUIRE(layer1.Rho() == layer2.Rho());
// }

// /**
//  * Test the FastLSTM layer with a user defined rho parameter and without.
//  */
// TEST_CASE("FastLSTMRrhoTest", "[ANNLayerTest]")
// {
//   const size_t rho = 5;
//   arma::cube input = arma::randu(1, 1, 5);
//   arma::cube target = arma::ones(1, 1, 5);
//   RandomInitialization init(0.5, 0.5);

//   // Create model with user defined rho parameter.
//   RNN<NegativeLogLikelihood, RandomInitialization> modelA(
//       rho, false, NegativeLogLikelihood(), init);
//   modelA.Add<IdentityLayer<> >();
//   modelA.Add<Linear<> >(1, 10);

//   // Use FastLSTM layer with rho.
//   modelA.Add<FastLSTM<> >(10, 3, rho);
//   modelA.Add<LogSoftMax<> >();

//   // Create model without user defined rho parameter.
//   RNN<NegativeLogLikelihood> modelB(
//       rho, false, NegativeLogLikelihood(), init);
//   modelB.Add<IdentityLayer<> >();
//   modelB.Add<Linear<> >(1, 10);

//   // Use FastLSTM layer with rho = MAXSIZE.
//   modelB.Add<FastLSTM<> >(10, 3);
//   modelB.Add<LogSoftMax<> >();

//   ens::StandardSGD opt(0.1, 1, 5, -100, false);
//   modelA.Train(input, target, opt);
//   modelB.Train(input, target, opt);

//   CheckMatrices(modelB.Parameters(), modelA.Parameters());
// }

// /**
//  * FastLSTM layer numerical gradient test.
//  */
// TEST_CASE("GradientFastLSTMLayerTest", "[ANNLayerTest]")
// {
//   // Fast LSTM function gradient instantiation.
//   struct GradientFunction
//   {
//     GradientFunction() :
//         input(arma::randu(1, 1, 5)),
//         target(arma::ones(1, 1, 5))
//     {
//       const size_t rho = 5;

//       model = new RNN<NegativeLogLikelihood>(rho);
//       model->ResetData(input, target);
//       model->Add<IdentityLayer<> >();
//       model->Add<Linear<> >(1, 10);
//       model->Add<FastLSTM<> >(10, 3, rho);
//       model->Add<LogSoftMax<> >();
//     }

//     ~GradientFunction()
//     {
//       delete model;
//     }

//     double Gradient(arma::mat& gradient) const
//     {
//       double error = model->Evaluate(model->Parameters(), 0, 1);
//       model->Gradient(model->Parameters(), 0, gradient, 1);
//       return error;
//     }

//     arma::mat& Parameters() { return model->Parameters(); }

//     RNN<NegativeLogLikelihood>* model;
//     arma::cube input, target;
//   } function;

//   // The threshold should be << 0.1 but since the Fast LSTM layer uses an
//   // approximation of the sigmoid function the estimated gradient is not
//   // correct.
//   REQUIRE(CheckGradient(function) <= 0.2);
// }

// /**
//  * Test that the functions that can modify and access the parameters of the
//  * Fast LSTM layer work.
//  */
// TEST_CASE("FastLSTMLayerParametersTest", "[ANNLayerTest]")
// {
//   // Parameter order : inSize, outSize, rho.
//   FastLSTM<> layer1(1, 2, 3);
//   FastLSTM<> layer2(1, 2, 4);

//   // Make sure we can get the parameters successfully.
//   REQUIRE(layer1.InSize() == 1);
//   REQUIRE(layer1.OutSize() == 2);
//   REQUIRE(layer1.Rho() == 3);

//   // Now modify the parameters to match the second layer.
//   layer1.Rho() = 4;

//   // Now ensure all the results are the same.
//   REQUIRE(layer1.InSize() == layer2.InSize());
//   REQUIRE(layer1.OutSize() == layer2.OutSize());
//   REQUIRE(layer1.Rho() == layer2.Rho());
// }

// /**
//  * Check whether copying and moving network with FastLSTM is working or not.
//  */
// TEST_CASE("CheckCopyMoveFastLSTMTest", "[ANNLayerTest]")
// {
//   arma::cube input = arma::randu(1, 1, 5);
//   arma::cube target = arma::ones(1, 1, 5);
//   const size_t rho = 5;

//   RNN<NegativeLogLikelihood> *model1 =
//       new RNN<NegativeLogLikelihood>(rho);
//   model1->ResetData(input, target);
//   model1->Add<IdentityLayer<> >();
//   model1->Add<Linear<> >(1, 10);
//   model1->Add<FastLSTM<> >(10, 3, rho);
//   model1->Add<LogSoftMax<> >();

//   RNN<NegativeLogLikelihood> *model2 =
//      new RNN<NegativeLogLikelihood>(rho);
//   model2->ResetData(input, target);
//   model2->Add<IdentityLayer<> >();
//   model2->Add<Linear<> >(1, 10);
//   model2->Add<FastLSTM<> >(10, 3, rho);
//   model2->Add<LogSoftMax<> >();

//   // Check whether copy constructor is working or not.
//   CheckRNNCopyFunction<>(model1, input, target, 1);

//   // Check whether move constructor is working or not.
//   CheckRNNMoveFunction<>(model2, input, target, 1);
// }

// /**
//  * Check whether copying and moving network with LSTM is working or not.
//  */
// TEST_CASE("CheckCopyMoveLSTMTest", "[ANNLayerTest]")
// {
//   arma::cube input = arma::randu(1, 1, 5);
//   arma::cube target = arma::ones(1, 1, 5);
//   const size_t rho = 5;

//   RNN<NegativeLogLikelihood> *model1 =
//       new RNN<NegativeLogLikelihood>(rho);
//   model1->ResetData(input, target);
//   model1->Add<IdentityLayer<> >();
//   model1->Add<Linear<> >(1, 10);
//   model1->Add<LSTM<> >(10, 3, rho);
//   model1->Add<LogSoftMax<> >();

//   RNN<NegativeLogLikelihood> *model2 =
//      new RNN<NegativeLogLikelihood>(rho);
//   model2->ResetData(input, target);
//   model2->Add<IdentityLayer<> >();
//   model2->Add<Linear<> >(1, 10);
//   model2->Add<LSTM<> >(10, 3, rho);
//   model2->Add<LogSoftMax<> >();

//   // Check whether copy constructor is working or not.
//   CheckRNNCopyFunction<>(model1, input, target, 1);

//   // Check whether move constructor is working or not.
//   CheckRNNMoveFunction<>(model2, input, target, 1);
// }

// /**
//  * Testing the overloaded Forward() of the LSTM layer, for retrieving the cell
//  * state. Besides output, the overloaded function provides read access to cell
//  * state of the LSTM layer.
//  */
// TEST_CASE("ReadCellStateParamLSTMLayerTest", "[ANNLayerTest]")
// {
//   const size_t rho = 5, inputSize = 3, outputSize = 2;

//   // Provide input of all ones.
//   arma::cube input = arma::ones(inputSize, outputSize, rho);

//   arma::mat inputGate, forgetGate, outputGate, hidden;
//   arma::mat outLstm, cellLstm;

//   // LSTM layer.
//   LSTM<> lstm(inputSize, outputSize, rho);
//   lstm.Reset();
//   lstm.ResetCell(rho);

//   // Initialize the weights to all ones.
//   lstm.Parameters().ones();

//   arma::mat inputWeight = arma::ones(outputSize, inputSize);
//   arma::mat outputWeight = arma::ones(outputSize, outputSize);
//   arma::mat bias = arma::ones(outputSize, input.n_cols);
//   arma::mat cellCalc = arma::zeros(outputSize, input.n_cols);
//   arma::mat outCalc = arma::zeros(outputSize, input.n_cols);

//   for (size_t seqNum = 0; seqNum < rho; ++seqNum)
//   {
//       // Wrap a matrix around our data to avoid a copy.
//       arma::mat stepData(input.slice(seqNum).memptr(),
//           input.n_rows, input.n_cols, false, true);

//       // Apply Forward() on LSTM layer.
//       lstm.Forward(stepData, // Input.
//                    outLstm,  // Output.
//                    cellLstm, // Cell state.
//                    false); // Don't write into the cell state.

//       // Compute the value of cell state and output.
//       // i = sigmoid(W.dot(x) + W.dot(h) + W.dot(c) + b).
//       inputGate = 1.0 /(1 + arma::exp(-(inputWeight * stepData +
//           outputWeight * outCalc + outputWeight % cellCalc + bias)));

//       // f = sigmoid(W.dot(x) + W.dot(h) + W.dot(c) + b).
//       forgetGate = 1.0 /(1 + arma::exp(-(inputWeight * stepData +
//           outputWeight * outCalc + outputWeight % cellCalc + bias)));

//       // z = tanh(W.dot(x) + W.dot(h) + b).
//       hidden = arma::tanh(inputWeight * stepData +
//                      outputWeight * outCalc + bias);

//       // c = f * c + i * z.
//       cellCalc = forgetGate % cellCalc + inputGate % hidden;

//       // o = sigmoid(W.dot(x) + W.dot(h) + W.dot(c) + b).
//       outputGate = 1.0 /(1 + arma::exp(-(inputWeight * stepData +
//           outputWeight * outCalc + outputWeight % cellCalc + bias)));

//       // h = o * tanh(c).
//       outCalc = outputGate % arma::tanh(cellCalc);

//       CheckMatrices(outLstm, outCalc, 1e-12);
//       CheckMatrices(cellLstm, cellCalc, 1e-12);
//   }
// }

// /**
//  * Testing the overloaded Forward() of the LSTM layer, for retrieving the cell
//  * state. Besides output, the overloaded function provides write access to cell
//  * state of the LSTM layer.
//  */
// TEST_CASE("WriteCellStateParamLSTMLayerTest", "[ANNLayerTest]")
// {
//   const size_t rho = 5, inputSize = 3, outputSize = 2;

//   // Provide input of all ones.
//   arma::cube input = arma::ones(inputSize, outputSize, rho);

//   arma::mat inputGate, forgetGate, outputGate, hidden;
//   arma::mat outLstm, cellLstm;
//   arma::mat cellCalc;

//   // LSTM layer.
//   LSTM<> lstm(inputSize, outputSize, rho);
//   lstm.Reset();
//   lstm.ResetCell(rho);

//   // Initialize the weights to all ones.
//   lstm.Parameters().ones();

//   arma::mat inputWeight = arma::ones(outputSize, inputSize);
//   arma::mat outputWeight = arma::ones(outputSize, outputSize);
//   arma::mat bias = arma::ones(outputSize, input.n_cols);
//   arma::mat outCalc = arma::zeros(outputSize, input.n_cols);

//   for (size_t seqNum = 0; seqNum < rho; ++seqNum)
//   {
//       // Wrap a matrix around our data to avoid a copy.
//       arma::mat stepData(input.slice(seqNum).memptr(),
//           input.n_rows, input.n_cols, false, true);

//       if (cellLstm.is_empty())
//       {
//         // Set the cell state to zeros.
//         cellLstm = arma::zeros(outputSize, input.n_cols);
//         cellCalc = arma::zeros(outputSize, input.n_cols);
//       }
//       else
//       {
//         // Set the cell state to zeros.
//         cellLstm = arma::zeros(cellLstm.n_rows, cellLstm.n_cols);
//         cellCalc = arma::zeros(cellCalc.n_rows, cellCalc.n_cols);
//       }

//       // Apply Forward() on the LSTM layer.
//       lstm.Forward(stepData, // Input.
//                    outLstm,  // Output.
//                    cellLstm, // Cell state.
//                    true);  // Write into cell state.

//       // Compute the value of cell state and output.
//       // i = sigmoid(W.dot(x) + W.dot(h) + W.dot(c) + b).
//       inputGate = 1.0 /(1 + arma::exp(-(inputWeight * stepData +
//           outputWeight * outCalc + outputWeight % cellCalc + bias)));

//       // f = sigmoid(W.dot(x) + W.dot(h) + W.dot(c) + b).
//       forgetGate = 1.0 /(1 + arma::exp(-(inputWeight * stepData +
//           outputWeight * outCalc + outputWeight % cellCalc + bias)));

//       // z = tanh(W.dot(x) + W.dot(h) + b).
//       hidden = arma::tanh(inputWeight * stepData +
//                      outputWeight * outCalc + bias);

//       // c = f * c + i * z.
//       cellCalc = forgetGate % cellCalc + inputGate % hidden;

//       // o = sigmoid(W.dot(x) + W.dot(h) + W.dot(c) + b).
//       outputGate = 1.0 /(1 + arma::exp(-(inputWeight * stepData +
//           outputWeight * outCalc + outputWeight % cellCalc + bias)));

//       // h = o * tanh(c).
//       outCalc = outputGate % arma::tanh(cellCalc);

//       CheckMatrices(outLstm, outCalc, 1e-12);
//       CheckMatrices(cellLstm, cellCalc, 1e-12);
//   }

//   // Attempting to write empty matrix into cell state.
//   lstm.Reset();
//   lstm.ResetCell(rho);
//   arma::mat stepData(input.slice(0).memptr(),
//       input.n_rows, input.n_cols, false, true);

//   lstm.Forward(stepData, // Input.
//                outLstm,  // Output.
//                cellLstm, // Cell state.
//                true); // Write into cell state.

//   for (size_t seqNum = 1; seqNum < rho; ++seqNum)
//   {
//     arma::mat empty;
//     // Should throw error.
//     REQUIRE_THROWS_AS(lstm.Forward(stepData, // Input.
//                                    outLstm,  // Output.
//                                    empty, // Cell state.
//                                    true),  // Write into cell state.
//                                    std::runtime_error);
//   }
// }

// /**
//  * Test that the functions that can modify and access the parameters of the
//  * GRU layer work.
//  */
// TEST_CASE("GRULayerParametersTest", "[ANNLayerTest]")
// {
//   // Parameter order : inSize, outSize, rho.
//   GRU<> layer1(1, 2, 3);
//   GRU<> layer2(1, 2, 4);

//   // Make sure we can get the parameters successfully.
//   REQUIRE(layer1.InSize() == 1);
//   REQUIRE(layer1.OutSize() == 2);
//   REQUIRE(layer1.Rho() == 3);

//   // Now modify the parameters to match the second layer.
//   layer1.Rho() = 4;

//   // Now ensure all the results are the same.
//   REQUIRE(layer1.InSize() == layer2.InSize());
//   REQUIRE(layer1.OutSize() == layer2.OutSize());
//   REQUIRE(layer1.Rho() == layer2.Rho());
// }

// /**
//  * Check if the gradients computed by GRU cell are close enough to the
//  * approximation of the gradients.
//  */
// TEST_CASE("GradientGRULayerTest", "[ANNLayerTest]")
// {
//   // GRU function gradient instantiation.
//   struct GradientFunction
//   {
//     GradientFunction() :
//         input(arma::randu(1, 1, 5)),
//         target(arma::ones(1, 1, 5))
//     {
//       const size_t rho = 5;

//       model = new RNN<NegativeLogLikelihood>(rho);
//       model->ResetData(input, target);
//       model->Add<IdentityLayer<> >();
//       model->Add<Linear<> >(1, 10);
//       model->Add<GRU<> >(10, 3, rho);
//       model->Add<LogSoftMax<> >();
//     }

//     ~GradientFunction()
//     {
//       delete model;
//     }

//     double Gradient(arma::mat& gradient) const
//     {
//       arma::mat output;
//       double error = model->Evaluate(model->Parameters(), 0, 1);
//       model->Gradient(model->Parameters(), 0, gradient, 1);
//       return error;
//     }

//     arma::mat& Parameters() { return model->Parameters(); }

//     RNN<NegativeLogLikelihood>* model;
//     arma::cube input, target;
//   } function;

//   REQUIRE(CheckGradient(function) <= 1e-4);
// }

// /**
//  * GRU layer manual forward test.
//  */
// TEST_CASE("ForwardGRULayerTest", "[ANNLayerTest]")
// {
//   // This will make it easier to clean memory later.
//   GRU<>* gruAlloc = new GRU<>(3, 3, 5);
//   GRU<>& gru = *gruAlloc;

//   // Initialize the weights to all ones.
//   NetworkInitialization<ConstInitialization>
//     networkInit(ConstInitialization(1));
//   networkInit.Initialize(gru.Model(), gru.Parameters());

//   // Provide input of all ones.
//   arma::mat input = arma::ones(3, 1);
//   arma::mat output;

//   gru.Forward(input, output);

//   // Compute the z_t gate output.
//   arma::mat expectedOutput = arma::ones(3, 1);
//   expectedOutput *= -4;
//   expectedOutput = arma::exp(expectedOutput);
//   expectedOutput = arma::ones(3, 1) / (arma::ones(3, 1) + expectedOutput);
//   expectedOutput = (arma::ones(3, 1)  - expectedOutput) % expectedOutput;

//   // For the first input the output should be equal to the output of
//   // gate z_t as the previous output fed to the cell is all zeros.
//   REQUIRE(arma::as_scalar(arma::trans(output) * expectedOutput) <= 1e-2);

//   expectedOutput = output;

//   gru.Forward(input, output);

//   double s = arma::as_scalar(arma::sum(expectedOutput));

//   // Compute the value of z_t gate for the second input.
//   arma::mat z_t = arma::ones(3, 1);
//   z_t *= -(s + 4);
//   z_t = arma::exp(z_t);
//   z_t = arma::ones(3, 1) / (arma::ones(3, 1) + z_t);

//   // Compute the value of o_t gate for the second input.
//   arma::mat o_t = arma::ones(3, 1);
//   o_t *= -(arma::as_scalar(arma::sum(expectedOutput % z_t)) + 4);
//   o_t = arma::exp(o_t);
//   o_t = arma::ones(3, 1) / (arma::ones(3, 1) + o_t);

//   // Expected output for the second input.
//   expectedOutput = z_t % expectedOutput + (arma::ones(3, 1) - z_t) % o_t;

//   REQUIRE(arma::as_scalar(arma::trans(output) * expectedOutput) <= 1e-2);

//   LayerTypes<> layer(gruAlloc);
//   boost::apply_visitor(DeleteVisitor(), layer);
// }

/**
 * Simple add merge module test.
 */
// TEST_CASE("SimpleAddMergeLayerTest", "[ANNLayerTest]")
// {
//   arma::mat output, input, delta;
//   input = arma::ones(10, 1);
//
//   for (size_t i = 0; i < 5; ++i)
//   {
//     AddMerge<> module(false, false);
//     const size_t numMergeModules = math::RandInt(2, 10);
//     for (size_t m = 0; m < numMergeModules; ++m)
//     {
//       IdentityLayer<> identityLayer;
//       identityLayer.Forward(input, identityLayer.OutputParameter());
//
//       module.Add<IdentityLayer<> >(identityLayer);
//     }
//
//     // Test the Forward function.
//     module.Forward(input, output);
//     REQUIRE(10 * numMergeModules == arma::accu(output));
//
//     // Test the Backward function.
//     module.Backward(input, output, delta);
//     REQUIRE(arma::accu(output) == arma::accu(delta));
//   }
// }

/**
 * Test the LSTM layer with a user defined rho parameter and without.
 */
// TEST_CASE("LSTMRrhoTest", "[ANNLayerTest]")
// {
//   const size_t rho = 5;
//   arma::cube input = arma::randu(1, 1, 5);
//   arma::cube target = arma::zeros(1, 1, 5);
//   RandomInitialization init(0.5, 0.5);
//
//   // Create model with user defined rho parameter.
//   RNN<NegativeLogLikelihood, RandomInitialization> modelA(
//       rho, false, NegativeLogLikelihood(), init);
//   modelA.Add<IdentityLayer<> >();
//   modelA.Add<Linear<> >(1, 10);
//
//   // Use LSTM layer with rho.
//   modelA.Add<LSTM<> >(10, 3, rho);
//   modelA.Add<LogSoftMax<> >();
//
//   // Create model without user defined rho parameter.
//   RNN<NegativeLogLikelihood> modelB(
//       rho, false, NegativeLogLikelihood(), init);
//   modelB.Add<IdentityLayer<> >();
//   modelB.Add<Linear<> >(1, 10);
//
//   // Use LSTM layer with rho = MAXSIZE.
//   modelB.Add<LSTM<> >(10, 3);
//   modelB.Add<LogSoftMax<> >();
//
//   ens::StandardSGD opt(0.1, 1, 5, -100, false);
//   modelA.Train(input, target, opt);
//   modelB.Train(input, target, opt);
//
//   CheckMatrices(modelB.Parameters(), modelA.Parameters());
// }

/**
 * LSTM layer numerical gradient test.
 */
// TEST_CASE("GradientLSTMLayerTest", "[ANNLayerTest]")
// {
//   // LSTM function gradient instantiation.
//   struct GradientFunction
//   {
//     GradientFunction() :
//         input(arma::randu(1, 1, 5)),
//         target(arma::zeros(1, 1, 5))
//     {
//       const size_t rho = 5;
//
//       model = new RNN<NegativeLogLikelihood>(rho);
//       model->ResetData(input, target);
//       model->Add<IdentityLayer<> >();
//       model->Add<Linear<> >(1, 10);
//       model->Add<LSTM<> >(10, 3, rho);
//       model->Add<LogSoftMax<> >();
//     }
//
//     ~GradientFunction()
//     {
//       delete model;
//     }
//
//     double Gradient(arma::mat& gradient) const
//     {
//       double error = model->Evaluate(model->Parameters(), 0, 1);
//       model->Gradient(model->Parameters(), 0, gradient, 1);
//       return error;
//     }
//
//     arma::mat& Parameters() { return model->Parameters(); }
//
//     RNN<NegativeLogLikelihood>* model;
//     arma::cube input, target;
//   } function;
//
//   REQUIRE(CheckGradient(function) <= 1e-4);
// }

/**
 * Test that the functions that can modify and access the parameters of the
 * LSTM layer work.
 */
// TEST_CASE("LSTMLayerParametersTest", "[ANNLayerTest]")
// {
//   // Parameter order : inSize, outSize, rho.
//   LSTM<> layer1(1, 2, 3);
//   LSTM<> layer2(1, 2, 4);
//
//   // Make sure we can get the parameters successfully.
//   REQUIRE(layer1.InSize() == 1);
//   REQUIRE(layer1.OutSize() == 2);
//   REQUIRE(layer1.Rho() == 3);
//
//   // Now modify the parameters to match the second layer.
//   layer1.Rho() = 4;
//
//   // Now ensure all the results are the same.
//   REQUIRE(layer1.InSize() == layer2.InSize());
//   REQUIRE(layer1.OutSize() == layer2.OutSize());
//   REQUIRE(layer1.Rho() == layer2.Rho());
// }

/**
 * Test the FastLSTM layer with a user defined rho parameter and without.
 */
// TEST_CASE("FastLSTMRrhoTest", "[ANNLayerTest]")
// {
//   const size_t rho = 5;
//   arma::cube input = arma::randu(1, 1, 5);
//   arma::cube target = arma::zeros(1, 1, 5);
//   RandomInitialization init(0.5, 0.5);
//
//   // Create model with user defined rho parameter.
//   RNN<NegativeLogLikelihood, RandomInitialization> modelA(
//       rho, false, NegativeLogLikelihood(), init);
//   modelA.Add<IdentityLayer<> >();
//   modelA.Add<Linear<> >(1, 10);
//
//   // Use FastLSTM layer with rho.
//   modelA.Add<FastLSTM<> >(10, 3, rho);
//   modelA.Add<LogSoftMax<> >();
//
//   // Create model without user defined rho parameter.
//   RNN<NegativeLogLikelihood> modelB(
//       rho, false, NegativeLogLikelihood(), init);
//   modelB.Add<IdentityLayer<> >();
//   modelB.Add<Linear<> >(1, 10);
//
//   // Use FastLSTM layer with rho = MAXSIZE.
//   modelB.Add<FastLSTM<> >(10, 3);
//   modelB.Add<LogSoftMax<> >();
//
//   ens::StandardSGD opt(0.1, 1, 5, -100, false);
//   modelA.Train(input, target, opt);
//   modelB.Train(input, target, opt);
//
//   CheckMatrices(modelB.Parameters(), modelA.Parameters());
// }

/**
 * FastLSTM layer numerical gradient test.
 */
// TEST_CASE("GradientFastLSTMLayerTest", "[ANNLayerTest]")
// {
//   // Fast LSTM function gradient instantiation.
//   struct GradientFunction
//   {
//     GradientFunction() :
//         input(arma::randu(1, 1, 5)),
//         target(arma::zeros(1, 1, 5))
//     {
//       const size_t rho = 5;
//
//       model = new RNN<NegativeLogLikelihood>(rho);
//       model->ResetData(input, target);
//       model->Add<IdentityLayer<> >();
//       model->Add<Linear<> >(1, 10);
//       model->Add<FastLSTM<> >(10, 3, rho);
//       model->Add<LogSoftMax<> >();
//     }
//
//     ~GradientFunction()
//     {
//       delete model;
//     }
//
//     double Gradient(arma::mat& gradient) const
//     {
//       double error = model->Evaluate(model->Parameters(), 0, 1);
//       model->Gradient(model->Parameters(), 0, gradient, 1);
//       return error;
//     }
//
//     arma::mat& Parameters() { return model->Parameters(); }
//
//     RNN<NegativeLogLikelihood>* model;
//     arma::cube input, target;
//   } function;
//
//   // The threshold should be << 0.1 but since the Fast LSTM layer uses an
//   // approximation of the sigmoid function the estimated gradient is not
//   // correct.
//   REQUIRE(CheckGradient(function) <= 0.2);
// }

/**
 * Test that the functions that can modify and access the parameters of the
 * Fast LSTM layer work.
 */
// TEST_CASE("FastLSTMLayerParametersTest", "[ANNLayerTest]")
// {
//   // Parameter order : inSize, outSize, rho.
//   FastLSTM<> layer1(1, 2, 3);
//   FastLSTM<> layer2(1, 2, 4);
//
//   // Make sure we can get the parameters successfully.
//   REQUIRE(layer1.InSize() == 1);
//   REQUIRE(layer1.OutSize() == 2);
//   REQUIRE(layer1.Rho() == 3);
//
//   // Now modify the parameters to match the second layer.
//   layer1.Rho() = 4;
//
//   // Now ensure all the results are the same.
//   REQUIRE(layer1.InSize() == layer2.InSize());
//   REQUIRE(layer1.OutSize() == layer2.OutSize());
//   REQUIRE(layer1.Rho() == layer2.Rho());
// }

/**
 * Check whether copying and moving network with FastLSTM is working or not.
 */
// TEST_CASE("CheckCopyMoveFastLSTMTest", "[ANNLayerTest]")
// {
//   arma::cube input = arma::randu(1, 1, 5);
//   arma::cube target = arma::ones(1, 1, 5);
//   const size_t rho = 5;
//
//   RNN<NegativeLogLikelihood> *model1 =
//       new RNN<NegativeLogLikelihood>(rho);
//   model1->ResetData(input, target);
//   model1->Add<IdentityLayer<> >();
//   model1->Add<Linear<> >(1, 10);
//   model1->Add<FastLSTM<> >(10, 3, rho);
//   model1->Add<LogSoftMax<> >();
//
//   RNN<NegativeLogLikelihood> *model2 =
//      new RNN<NegativeLogLikelihood>(rho);
//   model2->ResetData(input, target);
//   model2->Add<IdentityLayer<> >();
//   model2->Add<Linear<> >(1, 10);
//   model2->Add<FastLSTM<> >(10, 3, rho);
//   model2->Add<LogSoftMax<> >();
//
//   // Check whether copy constructor is working or not.
//   CheckRNNCopyFunction<>(model1, input, target, 1);
//
//   // Check whether move constructor is working or not.
//   CheckRNNMoveFunction<>(model2, input, target, 1);
// }

/**
 * Check whether copying and moving network with LSTM is working or not.
 */
// TEST_CASE("CheckCopyMoveLSTMTest", "[ANNLayerTest]")
// {
//   arma::cube input = arma::randu(1, 1, 5);
//   arma::cube target = arma::ones(1, 1, 5);
//   const size_t rho = 5;
//
//   RNN<NegativeLogLikelihood> *model1 =
//       new RNN<NegativeLogLikelihood>(rho);
//   model1->ResetData(input, target);
//   model1->Add<IdentityLayer<> >();
//   model1->Add<Linear<> >(1, 10);
//   model1->Add<LSTM<> >(10, 3, rho);
//   model1->Add<LogSoftMax<> >();
//
//   RNN<NegativeLogLikelihood> *model2 =
//      new RNN<NegativeLogLikelihood>(rho);
//   model2->ResetData(input, target);
//   model2->Add<IdentityLayer<> >();
//   model2->Add<Linear<> >(1, 10);
//   model2->Add<LSTM<> >(10, 3, rho);
//   model2->Add<LogSoftMax<> >();
//
//   // Check whether copy constructor is working or not.
//   CheckRNNCopyFunction<>(model1, input, target, 1);
//
//   // Check whether move constructor is working or not.
//   CheckRNNMoveFunction<>(model2, input, target, 1);
// }

/**
 * Testing the overloaded Forward() of the LSTM layer, for retrieving the cell
 * state. Besides output, the overloaded function provides read access to cell
 * state of the LSTM layer.
 */
// TEST_CASE("ReadCellStateParamLSTMLayerTest", "[ANNLayerTest]")
// {
//   const size_t rho = 5, inputSize = 3, outputSize = 2;
//
//   // Provide input of all ones.
//   arma::cube input = arma::ones(inputSize, outputSize, rho);
//
//   arma::mat inputGate, forgetGate, outputGate, hidden;
//   arma::mat outLstm, cellLstm;
//
//   // LSTM layer.
//   LSTM<> lstm(inputSize, outputSize, rho);
//   lstm.Reset();
//   lstm.ResetCell(rho);
//
//   // Initialize the weights to all ones.
//   lstm.Parameters().ones();
//
//   arma::mat inputWeight = arma::ones(outputSize, inputSize);
//   arma::mat outputWeight = arma::ones(outputSize, outputSize);
//   arma::mat bias = arma::ones(outputSize, input.n_cols);
//   arma::mat cellCalc = arma::zeros(outputSize, input.n_cols);
//   arma::mat outCalc = arma::zeros(outputSize, input.n_cols);
//
//   for (size_t seqNum = 0; seqNum < rho; ++seqNum)
//   {
//       // Wrap a matrix around our data to avoid a copy.
//       arma::mat stepData(input.slice(seqNum).memptr(),
//           input.n_rows, input.n_cols, false, true);
//
//       // Apply Forward() on LSTM layer.
//       lstm.Forward(stepData, // Input.
//                    outLstm,  // Output.
//                    cellLstm, // Cell state.
//                    false); // Don't write into the cell state.
//
//       // Compute the value of cell state and output.
//       // i = sigmoid(W.dot(x) + W.dot(h) + W.dot(c) + b).
//       inputGate = 1.0 /(1 + arma::exp(-(inputWeight * stepData +
//           outputWeight * outCalc + outputWeight % cellCalc + bias)));
//
//       // f = sigmoid(W.dot(x) + W.dot(h) + W.dot(c) + b).
//       forgetGate = 1.0 /(1 + arma::exp(-(inputWeight * stepData +
//           outputWeight * outCalc + outputWeight % cellCalc + bias)));
//
//       // z = tanh(W.dot(x) + W.dot(h) + b).
//       hidden = arma::tanh(inputWeight * stepData +
//                      outputWeight * outCalc + bias);
//
//       // c = f * c + i * z.
//       cellCalc = forgetGate % cellCalc + inputGate % hidden;
//
//       // o = sigmoid(W.dot(x) + W.dot(h) + W.dot(c) + b).
//       outputGate = 1.0 /(1 + arma::exp(-(inputWeight * stepData +
//           outputWeight * outCalc + outputWeight % cellCalc + bias)));
//
//       // h = o * tanh(c).
//       outCalc = outputGate % arma::tanh(cellCalc);
//
//       CheckMatrices(outLstm, outCalc, 1e-12);
//       CheckMatrices(cellLstm, cellCalc, 1e-12);
//   }
// }

/**
 * Testing the overloaded Forward() of the LSTM layer, for retrieving the cell
 * state. Besides output, the overloaded function provides write access to cell
 * state of the LSTM layer.
 */
// TEST_CASE("WriteCellStateParamLSTMLayerTest", "[ANNLayerTest]")
// {
//   const size_t rho = 5, inputSize = 3, outputSize = 2;
//
//   // Provide input of all ones.
//   arma::cube input = arma::ones(inputSize, outputSize, rho);
//
//   arma::mat inputGate, forgetGate, outputGate, hidden;
//   arma::mat outLstm, cellLstm;
//   arma::mat cellCalc;
//
//   // LSTM layer.
//   LSTM<> lstm(inputSize, outputSize, rho);
//   lstm.Reset();
//   lstm.ResetCell(rho);
//
//   // Initialize the weights to all ones.
//   lstm.Parameters().ones();
//
//   arma::mat inputWeight = arma::ones(outputSize, inputSize);
//   arma::mat outputWeight = arma::ones(outputSize, outputSize);
//   arma::mat bias = arma::ones(outputSize, input.n_cols);
//   arma::mat outCalc = arma::zeros(outputSize, input.n_cols);
//
//   for (size_t seqNum = 0; seqNum < rho; ++seqNum)
//   {
//       // Wrap a matrix around our data to avoid a copy.
//       arma::mat stepData(input.slice(seqNum).memptr(),
//           input.n_rows, input.n_cols, false, true);
//
//       if (cellLstm.is_empty())
//       {
//         // Set the cell state to zeros.
//         cellLstm = arma::zeros(outputSize, input.n_cols);
//         cellCalc = arma::zeros(outputSize, input.n_cols);
//       }
//       else
//       {
//         // Set the cell state to zeros.
//         cellLstm = arma::zeros(cellLstm.n_rows, cellLstm.n_cols);
//         cellCalc = arma::zeros(cellCalc.n_rows, cellCalc.n_cols);
//       }
//
//       // Apply Forward() on the LSTM layer.
//       lstm.Forward(stepData, // Input.
//                    outLstm,  // Output.
//                    cellLstm, // Cell state.
//                    true);  // Write into cell state.
//
//       // Compute the value of cell state and output.
//       // i = sigmoid(W.dot(x) + W.dot(h) + W.dot(c) + b).
//       inputGate = 1.0 /(1 + arma::exp(-(inputWeight * stepData +
//           outputWeight * outCalc + outputWeight % cellCalc + bias)));
//
//       // f = sigmoid(W.dot(x) + W.dot(h) + W.dot(c) + b).
//       forgetGate = 1.0 /(1 + arma::exp(-(inputWeight * stepData +
//           outputWeight * outCalc + outputWeight % cellCalc + bias)));
//
//       // z = tanh(W.dot(x) + W.dot(h) + b).
//       hidden = arma::tanh(inputWeight * stepData +
//                      outputWeight * outCalc + bias);
//
//       // c = f * c + i * z.
//       cellCalc = forgetGate % cellCalc + inputGate % hidden;
//
//       // o = sigmoid(W.dot(x) + W.dot(h) + W.dot(c) + b).
//       outputGate = 1.0 /(1 + arma::exp(-(inputWeight * stepData +
//           outputWeight * outCalc + outputWeight % cellCalc + bias)));
//
//       // h = o * tanh(c).
//       outCalc = outputGate % arma::tanh(cellCalc);
//
//       CheckMatrices(outLstm, outCalc, 1e-12);
//       CheckMatrices(cellLstm, cellCalc, 1e-12);
//   }
//
//   // Attempting to write empty matrix into cell state.
//   lstm.Reset();
//   lstm.ResetCell(rho);
//   arma::mat stepData(input.slice(0).memptr(),
//       input.n_rows, input.n_cols, false, true);
//
//   lstm.Forward(stepData, // Input.
//                outLstm,  // Output.
//                cellLstm, // Cell state.
//                true); // Write into cell state.
//
//   for (size_t seqNum = 1; seqNum < rho; ++seqNum)
//   {
//     arma::mat empty;
//     // Should throw error.
//     REQUIRE_THROWS_AS(lstm.Forward(stepData, // Input.
//                                    outLstm,  // Output.
//                                    empty, // Cell state.
//                                    true),  // Write into cell state.
//                                    std::runtime_error);
//   }
// }

/**
 * Test that the functions that can modify and access the parameters of the
 * GRU layer work.
 */
// TEST_CASE("GRULayerParametersTest", "[ANNLayerTest]")
// {
//   // Parameter order : inSize, outSize, rho.
//   GRU<> layer1(1, 2, 3);
//   GRU<> layer2(1, 2, 4);
//
//   // Make sure we can get the parameters successfully.
//   REQUIRE(layer1.InSize() == 1);
//   REQUIRE(layer1.OutSize() == 2);
//   REQUIRE(layer1.Rho() == 3);
//
//   // Now modify the parameters to match the second layer.
//   layer1.Rho() = 4;
//
//   // Now ensure all the results are the same.
//   REQUIRE(layer1.InSize() == layer2.InSize());
//   REQUIRE(layer1.OutSize() == layer2.OutSize());
//   REQUIRE(layer1.Rho() == layer2.Rho());
// }

/**
 * Check if the gradients computed by GRU cell are close enough to the
 * approximation of the gradients.
 */
// TEST_CASE("GradientGRULayerTest", "[ANNLayerTest]")
// {
//   // GRU function gradient instantiation.
//   struct GradientFunction
//   {
//     GradientFunction() :
//         input(arma::randu(1, 1, 5)),
//         target(arma::zeros(1, 1, 5))
//     {
//       const size_t rho = 5;
//
//       model = new RNN<NegativeLogLikelihood>(rho);
//       model->ResetData(input, target);
//       model->Add<IdentityLayer<> >();
//       model->Add<Linear<> >(1, 10);
//       model->Add<GRU<> >(10, 3, rho);
//       model->Add<LogSoftMax<> >();
//     }
//
//     ~GradientFunction()
//     {
//       delete model;
//     }
//
//     double Gradient(arma::mat& gradient) const
//     {
//       arma::mat output;
//       double error = model->Evaluate(model->Parameters(), 0, 1);
//       model->Gradient(model->Parameters(), 0, gradient, 1);
//       return error;
//     }
//
//     arma::mat& Parameters() { return model->Parameters(); }
//
//     RNN<NegativeLogLikelihood>* model;
//     arma::cube input, target;
//   } function;
//
//   REQUIRE(CheckGradient(function) <= 1e-4);
// }

/**
 * GRU layer manual forward test.
 */
// TEST_CASE("ForwardGRULayerTest", "[ANNLayerTest]")
// {
//   // This will make it easier to clean memory later.
//   GRU<>* gruAlloc = new GRU<>(3, 3, 5);
//   GRU<>& gru = *gruAlloc;
//
//   // Initialize the weights to all ones.
//   NetworkInitialization<ConstInitialization>
//     networkInit(ConstInitialization(1));
//   networkInit.Initialize(gru.Model(), gru.Parameters());
//
//   // Provide input of all ones.
//   arma::mat input = arma::ones(3, 1);
//   arma::mat output;
//
//   gru.Forward(input, output);
//
//   // Compute the z_t gate output.
//   arma::mat expectedOutput = arma::ones(3, 1);
//   expectedOutput *= -4;
//   expectedOutput = arma::exp(expectedOutput);
//   expectedOutput = arma::ones(3, 1) / (arma::ones(3, 1) + expectedOutput);
//   expectedOutput = (arma::ones(3, 1)  - expectedOutput) % expectedOutput;
//
//   // For the first input the output should be equal to the output of
//   // gate z_t as the previous output fed to the cell is all zeros.
//   REQUIRE(arma::as_scalar(arma::trans(output) * expectedOutput) <= 1e-2);
//
//   expectedOutput = output;
//
//   gru.Forward(input, output);
//
//   double s = arma::as_scalar(arma::sum(expectedOutput));
//
//   // Compute the value of z_t gate for the second input.
//   arma::mat z_t = arma::ones(3, 1);
//   z_t *= -(s + 4);
//   z_t = arma::exp(z_t);
//   z_t = arma::ones(3, 1) / (arma::ones(3, 1) + z_t);
//
//   // Compute the value of o_t gate for the second input.
//   arma::mat o_t = arma::ones(3, 1);
//   o_t *= -(arma::as_scalar(arma::sum(expectedOutput % z_t)) + 4);
//   o_t = arma::exp(o_t);
//   o_t = arma::ones(3, 1) / (arma::ones(3, 1) + o_t);
//
//   // Expected output for the second input.
//   expectedOutput = z_t % expectedOutput + (arma::ones(3, 1) - z_t) % o_t;
//
//   REQUIRE(arma::as_scalar(arma::trans(output) * expectedOutput) <= 1e-2);
//
//   LayerTypes<> layer(gruAlloc);
//   boost::apply_visitor(DeleteVisitor(), layer);
// }

/**
 * Simple concat module test.
 */
TEST_CASE("SimpleConcatLayerTest", "[ANNLayerTest]")
{
  arma::mat output, input, delta, error;

  Linear* moduleA = new Linear(10);
  moduleA->InputDimensions() = std::vector<size_t>({ 10 });
  moduleA->ComputeOutputDimensions();
  arma::mat weightsA(moduleA->WeightSize(), 1);
  moduleA->SetWeights((double*) weightsA.memptr());
  moduleA->Parameters().randu();

  Linear* moduleB = new Linear(10);
  moduleB->InputDimensions() = std::vector<size_t>({ 10 });
  moduleB->ComputeOutputDimensions();
  arma::mat weightsB(moduleB->WeightSize(), 1);
  moduleB->SetWeights((double*) weightsB.memptr());
  moduleB->Parameters().randu();

  Concat module;
  module.Add(moduleA);
  module.Add(moduleB);
  module.InputDimensions() = std::vector<size_t>({ 10 });
  module.ComputeOutputDimensions();

  // Test the Forward function.
  input = arma::zeros(10, 1);
  output.set_size(module.OutputSize(), 1);
  module.Forward(input, output);

  const double sumModuleA = arma::accu(
      moduleA->Parameters().submat(
      100, 0, moduleA->Parameters().n_elem - 1, 0));
  const double sumModuleB = arma::accu(
      moduleB->Parameters().submat(
      100, 0, moduleB->Parameters().n_elem - 1, 0));
  REQUIRE(sumModuleA + sumModuleB ==
      Approx(arma::accu(output.col(0))).epsilon(1e-5));

  // Test the Backward function.
  error = arma::zeros(20, 1);
  delta.set_size(input.n_rows, input.n_cols);
  module.Backward(input, error, delta);
  REQUIRE(arma::accu(delta) == 0);
}

/**
 * Test to check Concat layer along different axes.
 */
TEST_CASE("ConcatAlongAxisTest", "[ANNLayerTest]")
{
  arma::mat output, input, error, outputA, outputB;
  size_t inputWidth = 4, inputHeight = 4, inputChannel = 2;
  size_t outputWidth, outputHeight, outputChannel = 2;
  size_t kW = 3, kH = 3;
  size_t batch = 1;

  // Using Convolution<> layer as inout to Concat<> layer.
  // Compute the output shape of convolution layer.
  outputWidth  = (inputWidth - kW) + 1;
  outputHeight = (inputHeight - kH) + 1;

  input = arma::ones(inputWidth * inputHeight * inputChannel, batch);

  Convolution* moduleA = new Convolution(outputChannel, kW, kH, 1, 1, 0, 0);
  Convolution* moduleB = new Convolution(outputChannel, kW, kH, 1, 1, 0, 0);

  moduleA->InputDimensions() = std::vector<size_t>({ inputWidth, inputHeight });
  moduleA->ComputeOutputDimensions();
  arma::mat weightsA(moduleA->WeightSize(), 1);
  moduleA->SetWeights((double*) weightsA.memptr());
  moduleA->Parameters().randu();

  moduleB->InputDimensions() = std::vector<size_t>({ inputWidth, inputHeight });
  moduleB->ComputeOutputDimensions();
  arma::mat weightsB(moduleB->WeightSize(), 1);
  moduleB->SetWeights((double*) weightsB.memptr());
  moduleB->Parameters().randu();

  // Compute output of each layer.
  outputA.set_size(moduleA->OutputSize(), 1);
  outputB.set_size(moduleB->OutputSize(), 1);
  moduleA->Forward(input, outputA);
  moduleB->Forward(input, outputB);

  arma::cube A(outputA.memptr(), outputWidth, outputHeight, outputChannel);
  arma::cube B(outputB.memptr(), outputWidth, outputHeight, outputChannel);

  error = arma::ones(outputWidth * outputHeight * outputChannel * 2, 1);

  for (size_t axis = 0; axis < 3; ++axis)
  {
    size_t x = 1, y = 1, z = 1;
    arma::cube calculatedOut;
    if (axis == 0)
    {
      calculatedOut.set_size(2 * outputWidth, outputHeight, outputChannel);
      for (size_t i = 0; i < A.n_slices; ++i)
      {
        arma::mat aMat = A.slice(i);
        arma::mat bMat = B.slice(i);
        calculatedOut.slice(i) = arma::join_cols(aMat, bMat);
      }
      x = 2;
    }
    if (axis == 1)
    {
      calculatedOut.set_size(outputWidth, 2 * outputHeight, outputChannel);
      for (size_t i = 0; i < A.n_slices; ++i)
      {
        arma::mat aMat = A.slice(i);
        arma::mat bMat = B.slice(i);
        calculatedOut.slice(i) = arma::join_rows(aMat, bMat);
      }
      y = 2;
    }
    if (axis == 2)
    {
      calculatedOut = arma::join_slices(A, B);
      z = 2;
    }

    // Compute output of Concat<> layer.
    Concat module(axis);
    module.Add(moduleA);
    module.Add(moduleB);
    module.InputDimensions() = std::vector<size_t>({ inputWidth, inputHeight });
    module.ComputeOutputDimensions();
    output.set_size(module.OutputSize(), 1);
    module.Forward(input, output);
    arma::cube concatOut(output.memptr(), x * outputWidth,
        y * outputHeight, z * outputChannel);

    // Verify if the output reshaped to cubes are similar.
    CheckMatrices(concatOut, calculatedOut, 1e-12);

    // Ensure that the child layers don't get deleted when `module` is
    // deallocated.
    module.Network().clear();
  }

  delete moduleA;
  delete moduleB;
}

/**
 * Test that the function that can access the axis parameter of the
 * Concat layer works.
 */
TEST_CASE("ConcatLayerParametersTest", "[ANNLayerTest]")
{
  Concat layer(2);

  // Make sure we can get the parameters successfully.
  REQUIRE(layer.Axis() == 2);
}

/**
 * Concat layer numerical gradient test.
 */
TEST_CASE("GradientConcatLayerTest", "[ANNLayerTest]")
{
  // Concat function gradient instantiation.
  struct GradientFunction
  {
    GradientFunction() :
        input(arma::randu(10, 1)),
        target(arma::mat("0"))
    {
      model = new FFN<NegativeLogLikelihood, NguyenWidrowInitialization>();
      model->ResetData(input, target);
      model->Add<Linear>(10);

      concat = new Concat();
      concat->Add<Linear>(5);
      concat->Add<Linear>(5);
      model->Add(concat);
      model->Add<Linear>(2);

      model->Add<LogSoftMax>();
    }

    ~GradientFunction()
    {
      delete model;
    }

    double Gradient(arma::mat& gradient) const
    {
      double error = model->Evaluate(model->Parameters(), 0, 1);
      model->Gradient(model->Parameters(), 0, gradient, 1);
      return error;
    }

    arma::mat& Parameters() { return model->Parameters(); }

    FFN<NegativeLogLikelihood, NguyenWidrowInitialization>* model;
    Concat* concat;
    arma::mat input, target;
  } function;

  REQUIRE(CheckGradient(function) <= 1e-4);
}

/**
 * Simple concatenate module test.
 */
TEST_CASE("SimpleConcatenateLayerTest", "[ANNLayerTest]")
{
  arma::mat input = arma::ones(5, 1);
  arma::mat output, delta;

  Concatenate module;
  module.Concat() = arma::ones(5, 1) * 0.5;
  module.InputDimensions() = std::vector<size_t>({ 5 });
  module.ComputeOutputDimensions();

  // Test the Forward function.
  output.set_size(module.OutputSize(), 1);
  module.Forward(input, output);

  REQUIRE(arma::accu(output) == 7.5);

  // Test the Backward function.
  delta.set_size(5, 1);
  module.Backward(input, output, delta);
  REQUIRE(arma::accu(delta) == 5);
}

/**
 * Concatenate layer numerical gradient test.
 */
TEST_CASE("GradientConcatenateLayerTest", "[ANNLayerTest]")
{
  // Concatenate function gradient instantiation.
  struct GradientFunction
  {
    GradientFunction() :
        input(arma::randu(10, 1)),
        target(arma::mat("0"))
    {
      model = new FFN<NegativeLogLikelihood, NguyenWidrowInitialization>();
      model->ResetData(input, target);
      model->Add<Linear>(5);

      arma::mat concat = arma::ones(5, 1);
      // concatenate = new Concatenate();
      // concatenate->Concat() = concat;
      // model->Add(concatenate);
      model->Add<Concatenate>(concat);

      model->Add<Linear>(5);
      model->Add<LogSoftMax>();
    }

    ~GradientFunction()
    {
      delete model;
    }

    double Gradient(arma::mat& gradient) const
    {
      double error = model->Evaluate(model->Parameters(), 0, 1);
      model->Gradient(model->Parameters(), 0, gradient, 1);
      return error;
    }

    arma::mat& Parameters() { return model->Parameters(); }

    FFN<NegativeLogLikelihood, NguyenWidrowInitialization>* model;
    Concatenate* concatenate;
    arma::mat input, target;
  } function;

  REQUIRE(CheckGradient(function) <= 1e-4);
}

/**
 * Simple lookup module test.
 *
TEST_CASE("SimpleLookupLayerTest", "[ANNLayerTest]")
{
  const size_t vocabSize = 10;
  const size_t embeddingSize = 2;
  const size_t seqLength = 3;
  const size_t batchSize = 4;

  arma::mat output, input, gy, g, gradient;

  Lookup module(vocabSize, embeddingSize);
  module.Parameters().randu();

  // Test the Forward function.
  input = arma::zeros(seqLength, batchSize);
  for (size_t i = 0; i < input.n_elem; ++i)
  {
    int token = math::RandInt(1, vocabSize);
    input(i) = token;
  }

  module.Forward(input, output);
  for (size_t i = 0; i < batchSize; ++i)
  {
    // The Lookup module uses index - 1 for the cols.
    const double outputSum = arma::accu(module.Parameters().cols(
        arma::conv_to<arma::uvec>::from(input.col(i)) - 1));

    REQUIRE(std::fabs(outputSum - arma::accu(output.col(i))) <= 1e-5);
  }

  // Test the Gradient function.
  arma::mat error = 0.01 * arma::randu(embeddingSize * seqLength, batchSize);
  module.Gradient(input, error, gradient);

  REQUIRE(std::fabs(arma::accu(error) - arma::accu(gradient)) <= 1e-07);
}
*/

/**
 * Lookup layer numerical gradient test.
 *
TEST_CASE("GradientLookupLayerTest", "[ANNLayerTest]")
{
  // Lookup function gradient instantiation.
  struct GradientFunction
  {
    GradientFunction()
    {
      input.set_size(seqLength, batchSize);
      for (size_t i = 0; i < input.n_elem; ++i)
      {
        input(i) = math::RandInt(1, vocabSize);
      }
      target = arma::zeros(vocabSize, batchSize);
      for (size_t i = 0; i < batchSize; ++i)
      {
        const size_t targetWord = math::RandInt(1, vocabSize);
        target(targetWord, i) = 1;
      }

      model = new FFN<BCELoss<>, GlorotInitialization>(BCELoss<>(1e-10, false));
      model->ResetData(input, target);
      model->Add<Lookup>(vocabSize, embeddingSize);
      model->Add<Linear>(embeddingSize * seqLength, vocabSize);
      model->Add<Softmax>();
    }

    ~GradientFunction()
    {
      delete model;
    }

    double Gradient(arma::mat& gradient) const
    {
      double error = model->Evaluate(model->Parameters(), 0, batchSize);
      model->Gradient(model->Parameters(), 0, gradient, batchSize);
      return error;
    }

    arma::mat& Parameters() { return model->Parameters(); }

    FFN<BCELoss<>, GlorotInitialization>* model;
    arma::mat input, target;

    const size_t seqLength = 10;
    const size_t embeddingSize = 8;
    const size_t vocabSize = 20;
    const size_t batchSize = 4;
  } function;

  REQUIRE(CheckGradient(function) <= 1e-6);
}
*/

/**
 * Test that the functions that can access the parameters of the
 * Lookup layer work.
 *
TEST_CASE("LookupLayerParametersTest", "[ANNLayerTest]")
{
  // Parameter order : vocabSize, embedingSize.
  Lookup layer(100, 8);

  // Make sure we can get the parameters successfully.
  REQUIRE(layer.VocabSize() == 100);
  REQUIRE(layer.EmbeddingSize() == 8);
}
*/

/**
 * Simple LogSoftMax module test.
 */
TEST_CASE("SimpleLogSoftmaxLayerTest", "[ANNLayerTest]")
{
  arma::mat output, input, error, delta;
  LogSoftMax module;

  // Test the Forward function.
  input = arma::mat("0.5; 0.5");
  module.Forward(input, output);
  REQUIRE(arma::accu(arma::abs(arma::mat("-0.6931; -0.6931") - output)) ==
      Approx(0.0).margin(1e-3));

  // Test the Backward function.
  error = arma::zeros(input.n_rows, input.n_cols);
  // Assume LogSoftmax layer is always associated with NLL output layer.
  error(1, 0) = -1;
  module.Backward(input, error, delta);
  REQUIRE(arma::accu(arma::abs(arma::mat("1.6487; 0.6487") - delta)) ==
      Approx(0.0).margin(1e-3));
}

/**
 * Simple Softmax module test.
 */
TEST_CASE("SimpleSoftmaxLayerTest", "[ANNLayerTest]")
{
  arma::mat input, output, gy, g;
  Softmax module;

  // Test the forward function.
  input = arma::mat("1.7; 3.6");
  module.Forward(input, output);
  REQUIRE(arma::accu(arma::abs(arma::mat("0.130108; 0.869892") - output)) ==
      Approx(0.0).margin(1e-4));

  // Test the backward function.
  gy = arma::zeros(input.n_rows, input.n_cols);
  gy(0) = 1;
  module.Backward(output, gy, g);
  REQUIRE(arma::accu(arma::abs(arma::mat("0.11318; -0.11318") - g)) ==
      Approx(0.0).margin(1e-04));
}

/**
 * Softmax layer numerical gradient test.
 */
TEST_CASE("GradientSoftmaxTest", "[ANNLayerTest]")
{
  // Softmax function gradient instantiation.
  struct GradientFunction
  {
    GradientFunction() :
        input(arma::randu(10, 1)),
        target(arma::mat("1; 0"))
    {
      model = new FFN<MeanSquaredError, RandomInitialization>;
      model->ResetData(input, target);
      model->Add<Linear>(10);
      model->Add<ReLU>();
      model->Add<Linear>(2);
      model->Add<Softmax>();
    }

    ~GradientFunction()
    {
      delete model;
    }

    double Gradient(arma::mat& gradient) const
    {
      double error = model->Evaluate(model->Parameters(), 0, 1);
      model->Gradient(model->Parameters(), 0, gradient, 1);
      return error;
    }

    arma::mat& Parameters() { return model->Parameters(); }

    FFN<MeanSquaredError>* model;
    arma::mat input, target;
  } function;

  REQUIRE(CheckGradient(function) <= 1e-4);
}

/**
 * Simple test for the NearestInterpolation layer
 *
TEST_CASE("SimpleNearestInterpolationLayerTest", "[ANNLayerTest]")
{
  // Tested output against torch.nn.Upsample(mode="nearest").
  arma::mat input, output, unzoomedOutput, expectedOutput;
  size_t inRowSize = 2;
  size_t inColSize = 2;
  size_t outRowSize = 5;
  size_t outColSize = 7;
  size_t depth = 1;
  input.zeros(inRowSize * inColSize * depth, 1);
  input[0] = 1.0;
  input[1] = 3.0;
  input[2] = 2.0;
  input[3] = 4.0;
  NearestInterpolation<> layer(inRowSize, inColSize, outRowSize,
                               outColSize, depth);

  expectedOutput << 1.0000 << 1.0000 << 1.0000 << 1.0000 << 2.0000
                 << 2.0000 << 2.0000 << arma::endr
                 << 1.0000 << 1.0000 << 1.0000 << 1.0000 << 2.0000
                 << 2.0000 << 2.0000 << arma::endr
                 << 1.0000 << 1.0000 << 1.0000 << 1.0000 << 2.0000
                 << 2.0000 << 2.0000 << arma::endr
                 << 3.0000 << 3.0000 << 3.0000 << 3.0000 << 4.0000
                 << 4.0000 << 4.0000 << arma::endr
                 << 3.0000 << 3.0000 << 3.0000 << 3.0000 << 4.0000
                 << 4.0000 << 4.0000 << arma::endr;
  expectedOutput.reshape(35, 1);

  layer.Forward(input, output);
  CheckMatrices(output - expectedOutput,
                arma::zeros(output.n_rows), 1e-4);

  expectedOutput.clear();
  expectedOutput << 12.0000 << 18.0000 << arma::endr
                 << 24.0000 << 24.0000 << arma::endr;
  expectedOutput.reshape(4, 1);
  layer.Backward(output, output, unzoomedOutput);
  CheckMatrices(unzoomedOutput - expectedOutput,
      arma::zeros(input.n_rows), 1e-4);

  arma::mat input1, output1, unzoomedOutput1, expectedOutput1;
  inRowSize = 2;
  inColSize = 3;
  outRowSize = 17;
  outColSize = 23;
  input1 << 1 << 2 << 3 << arma::endr
         << 4 << 5 << 6 << arma::endr;
  input1.reshape(6, 1);
  NearestInterpolation<> layer1(inRowSize, inColSize, outRowSize,
                                outColSize, depth);

  layer1.Forward(input1, output1);
  layer1.Backward(output1, output1, unzoomedOutput1);

  REQUIRE(arma::accu(output1) - 1317.00 == Approx(0.0).margin(1e-05));
  REQUIRE(arma::accu(unzoomedOutput1) - 1317.00 ==
          Approx(0.0).margin(1e-05));
}
*/

/*
 * Simple test for the BilinearInterpolation layer
 *
TEST_CASE("SimpleBilinearInterpolationLayerTest", "[ANNLayerTest]")
{
  // Tested output against tensorflow.image.resize_bilinear()
  arma::mat input, output, unzoomedOutput, expectedOutput;
  size_t inRowSize = 2;
  size_t inColSize = 2;
  size_t outRowSize = 5;
  size_t outColSize = 5;
  size_t depth = 1;
  input.zeros(inRowSize * inColSize * depth, 1);
  input[0] = 1.0;
  input[1] = input[2] = 2.0;
  input[3] = 3.0;
  BilinearInterpolation layer(inRowSize, inColSize, outRowSize, outColSize,
      depth);
  expectedOutput = arma::mat("1.0000 1.4000 1.8000 2.0000 2.0000 \
      1.4000 1.8000 2.2000 2.4000 2.4000 \
      1.8000 2.2000 2.6000 2.8000 2.8000 \
      2.0000 2.4000 2.8000 3.0000 3.0000 \
      2.0000 2.4000 2.8000 3.0000 3.0000");
  expectedOutput.reshape(25, 1);
  layer.Forward(input, output);
  CheckMatrices(output - expectedOutput, arma::zeros(output.n_rows), 1e-12);

  expectedOutput = arma::mat("1.0000 1.9000 1.9000 2.8000");
  expectedOutput.reshape(4, 1);
  layer.Backward(output, output, unzoomedOutput);
  CheckMatrices(unzoomedOutput - expectedOutput,
      arma::zeros(input.n_rows), 1e-12);
}
*/

/**
 * Test that the functions that can modify and access the parameters of the
 * Bilinear Interpolation layer work.
 *
TEST_CASE("BilinearInterpolationLayerParametersTest", "[ANNLayerTest]")
{
  // Parameter order : inRowSize, inColSize, outRowSize, outColSize, depth.
  BilinearInterpolation layer1(1, 2, 3, 4, 5);
  BilinearInterpolation layer2(2, 3, 4, 5, 6);

  // Make sure we can get the parameters successfully.
  REQUIRE(layer1.InRowSize() == 1);
  REQUIRE(layer1.InColSize() == 2);
  REQUIRE(layer1.OutRowSize() == 3);
  REQUIRE(layer1.OutColSize() == 4);
  REQUIRE(layer1.InDepth() == 5);

  // Now modify the parameters to match the second layer.
  layer1.InRowSize() = 2;
  layer1.InColSize() = 3;
  layer1.OutRowSize() = 4;
  layer1.OutColSize() = 5;
  layer1.InDepth() = 6;

  // Now ensure all results are the same.
  REQUIRE(layer1.InRowSize() == layer2.InRowSize());
  REQUIRE(layer1.InColSize() == layer2.InColSize());
  REQUIRE(layer1.OutRowSize() == layer2.OutRowSize());
  REQUIRE(layer1.OutColSize() == layer2.OutColSize());
  REQUIRE(layer1.InDepth() == layer2.InDepth());
}
*/

/*
 * Simple test for the BicubicInterpolation layer.
 *
TEST_CASE("SimpleBicubicInterpolationLayerTest", "[ANNLayerTest]")
{
  // Tested output against torch.nn.Upsample(mode="bicubic").
  // Test case with square input with rectangular output.
  arma::mat input, output, unzoomedOutput, expectedOutput;
  size_t inRowSize = 2;
  size_t inColSize = 2;
  size_t outRowSize = 5;
  size_t outColSize = 7;
  size_t depth = 1;
  input.zeros(inRowSize * inColSize * depth, 1);

  input << 10 << 20 << arma::endr
        << 30 << 40 << arma::endr;
  input.reshape(4, 1);
  BicubicInterpolation<> layer(inRowSize, inColSize, outRowSize,
                               outColSize, depth);

  expectedOutput << 6.68803935860  <<  7.33308309038 <<  9.69733236152
                 << 12.79500000000 << 15.89266763848 << 18.25691690962
                 << 18.90196064140 << arma::endr
                 << 10.53303935860 << 11.17808309038 << 13.54233236152
                 << 16.64000000000 << 19.73766763848 << 22.10191690962
                 << 22.74696064140 << arma::endr
                 << 18.89303935860 << 19.53808309038 << 21.90233236152
                 << 25.00000000000 << 28.09766763848 << 30.46191690962
                 << 31.10696064140 << arma::endr
                 << 27.25303935860 << 27.89808309038 << 30.26233236152
                 << 33.36000000000 << 36.45766763848 << 38.82191690962
                 << 39.46696064140 << arma::endr
                 << 31.09803935860 << 31.74308309038 << 34.10733236152
                 << 37.20500000000 << 40.30266763848 << 42.66691690962
                 << 43.31196064140 << arma::endr;
  expectedOutput.reshape(35, 1);
  layer.Forward(input, output);

  CheckMatrices(output, expectedOutput, 1e-6);

  expectedOutput.clear();
  expectedOutput << 103.79040654914 << 180.51345595086 << arma::endr
                 << 256.98654404914 << 333.70959345086 << arma::endr;
  expectedOutput.reshape(4, 1);

  layer.Backward(output, output, unzoomedOutput);

  CheckMatrices(unzoomedOutput, expectedOutput, 1e-6);

  // Tested output against torch.nn.Upsample(mode="bicubic").
  // Test case with rectangular input with rectangular output.
  arma::mat input1, output1, unzoomedOutput1, expectedOutput1, expectedUnzoomed;

  inRowSize = 2;
  inColSize = 3;
  outRowSize = 5;
  outColSize = 7;
  depth = 1;
  input1.zeros(inRowSize * inColSize * depth, 1);

  input1 << 10 << 20 << 30 << arma::endr
         << 40 << 50 << 60 << arma::endr;
  input1.reshape(6, 1);

  BicubicInterpolation<> layer1(inRowSize, inColSize, outRowSize,
                                outColSize, depth);

  expectedOutput1 << 5.59920553936  << 7.77121720117  << 11.44468658892
                  << 16.69250000000 << 21.94031341108 << 25.61378279883
                  << 27.78579446064 << arma::endr
                  << 11.36670553936 << 13.53871720117 << 17.21218658892
                  << 22.46000000000 << 27.70781341108 << 31.38128279883
                  << 33.55329446064 << arma::endr
                  << 23.90670553936 << 26.07871720117 << 29.75218658892
                  << 35.00000000000 << 40.24781341108 << 43.92128279883
                  << 46.09329446064 << arma::endr
                  << 36.44670553936 << 38.61871720117 << 42.29218658892
                  << 47.54000000000 << 52.78781341108 << 56.46128279883
                  << 58.63329446064 << arma::endr
                  << 42.21420553936 << 44.38621720117 << 48.05968658892
                  << 53.30750000000 << 58.55531341108 << 62.22878279883
                  << 64.40079446064 << arma::endr;
  expectedOutput1.reshape(35, 1);
  layer1.Forward(input1, output1);

  CheckMatrices(output1, expectedOutput1, 1e-6);

  expectedUnzoomed << 67.65674505130  << 132.29729646501
                   << 182.75175223368 << arma::endr
                   << 218.01355388877 << 291.17209129009
                   << 333.10856107115 << arma::endr;
  expectedUnzoomed.reshape(6, 1);

  layer1.Backward(output1, output1, unzoomedOutput1);
  CheckMatrices(unzoomedOutput1, expectedUnzoomed, 1e-6);
}
*/

/**
 * Tests the BatchNorm Layer, compares the layers parameters with
 * the values from another implementation.
 * Link to the implementation - http://cthorey.github.io./backpropagation/
 */
TEST_CASE("BatchNormTest", "[ANNLayerTest]")
{
  arma::mat input, output;
  input << 5.1 << 3.5 << 1.4 << arma::endr
        << 4.9 << 3.0 << 1.4 << arma::endr
        << 4.7 << 3.2 << 1.3 << arma::endr;

  input = input.t();

  // BatchNorm layer with average parameter set to true.
  BatchNorm module1;
  module1.Training() = true;
  module1.InputDimensions() = std::vector<size_t>({ 3, 3 });
  module1.ComputeOutputDimensions();
  arma::mat moduleParams(module1.WeightSize(), 1);
  module1.CustomInitialize(moduleParams, module1.WeightSize());
  module1.SetWeights((double*) moduleParams.memptr());

  // BatchNorm layer with average parameter set to false (using momentum).
  BatchNorm module2(2, 2, 1e-5, false);
  module2.Training() = true;
  module2.InputDimensions() = std::vector<size_t>({ 3, 3 });
  module2.ComputeOutputDimensions();
  arma::mat moduleParams2(module2.WeightSize(), 1);
  module2.CustomInitialize(moduleParams2, module2.WeightSize());
  module2.SetWeights((double*) moduleParams2.memptr());

  // Training Forward Pass Test.
  output.set_size(module1.OutputSize(), 1);
  input.reshape(9, 1);
  module1.Forward(input, output);

 // Value calculates using torch.nn.BatchNorm1d(momentum = None).
  arma::mat result;
  output.reshape(3, 3);
  result = { { 1.1658, 0.1100, -1.2758 },
            { 1.2579, -0.0699, -1.1880},
            { 1.1737, 0.0958, -1.2695 } };

  CheckMatrices(output, result.t(), 1e-1);

  output.set_size(module2.OutputSize(), 1);
  module2.Forward(input, output);
  output.reshape(3, 3);
  CheckMatrices(output, result.t(), 1e-1);
  result.clear();
  output.clear();

 // Values calculated using torch.nn.BatchNorm1d(momentum = None).
  output = module1.TrainingMean();
  result = arma::mat({ 3.33333333, 3.1, 3.06666666 }).t();

  CheckMatrices(output, result, 1e-1);

 // Values calculated using torch.nn.BatchNorm1d().
  output = module2.TrainingMean();
  result = arma::mat({ 0.3333, 0.3100, 0.3067 }).t();

  CheckMatrices(output, result, 1e-1);
  result.clear();

  // Values calculated using torch.nn.BatchNorm1d(momentum = None).
  output = module1.TrainingVariance();
  result = arma::mat({ 3.4433, 3.0700, 2.9033 }).t();

  CheckMatrices(output, result, 1e-1);
  result.clear();

  // Values calculated using torch.nn.BatchNorm1d().
  output = module2.TrainingVariance();
  result = arma::mat({ 1.2443, 1.2070, 1.1903 }).t();

  CheckMatrices(output, result, 1e-1);
  result.clear();

  // Deterministic Forward Pass test.
  module1.Training() = false;
  output.set_size(module1.OutputSize(), 1);
  module1.Forward(input, output);
  output.reshape(3, 3);

  // Values calculated using torch.nn.BatchNorm1d(momentum = None).
  result = { { 0.9521, 0.0898, -1.0419 },
            { 1.0273, -0.0571, -0.9702 },
            { 0.9586, 0.0783, -1.0368 } };

  CheckMatrices(output, result.t(), 1e-1);

  // Values calculated using torch.nn.BatchNorm1d().
  module2.Training() = false;
  output.set_size(module2.OutputSize(), 1);
  module2.Forward(input, output);
  output.reshape(3, 3);

  result = { { 4.2731, 2.8388, 0.9562 },
             { 4.1779, 2.4485, 0.9921 },
             { 4.0268, 2.6519, 0.9105 } };

  CheckMatrices(output, result.t(), 1e-1);
}

/**
 * BatchNorm layer numerical gradient test.
 */
TEST_CASE("GradientBatchNormTest", "[ANNLayerTest]")
{
  // Add function gradient instantiation.
  struct GradientFunction
  {
    GradientFunction() :
        input(arma::randn(32, 2048)),
        target(arma::zeros(1, 2048))
    {
      model = new FFN<NegativeLogLikelihood, NguyenWidrowInitialization>();
      model->ResetData(input, target);
      model->Add<Linear>(4);
      model->Add<BatchNorm>();
      model->Add<Linear>(2);
      model->Add<LogSoftMax>();
    }

    ~GradientFunction()
    {
      delete model;
    }

    double Gradient(arma::mat& gradient) const
    {
      double error = model->Evaluate(model->Parameters(), 0, 2048);
      model->Gradient(model->Parameters(), 0, gradient, 2048);
      return error;
    }

    arma::mat& Parameters() { return model->Parameters(); }

    FFN<NegativeLogLikelihood, NguyenWidrowInitialization>* model;
    arma::mat input, target;
  } function;

  double gradient = CheckGradient(function);

  REQUIRE(gradient < 1e-1);
}

/**
 * VirtualBatchNorm layer numerical gradient test.
 *
TEST_CASE("GradientVirtualBatchNormTest", "[ANNLayerTest]")
{
  // Add function gradient instantiation.
  struct GradientFunction
  {
    GradientFunction() :
        input(arma::randn(5, 256)),
        target(arma::zeros(1, 256))
    {
      arma::mat referenceBatch = arma::mat(input.memptr(), input.n_rows, 4);

      model = new FFN<NegativeLogLikelihood, NguyenWidrowInitialization>();
      model->ResetData(input, target);
      model->Add<IdentityLayer>();
      model->Add<Linear>(5, 5);
      model->Add<VirtualBatchNorm>(referenceBatch, 5);
      model->Add<Linear>(5, 2);
      model->Add<LogSoftMax>();
    }

    ~GradientFunction()
    {
      delete model;
    }

    double Gradient(arma::mat& gradient) const
    {
      double error = model->Evaluate(model->Parameters(), 0, 16, false);
      model->Gradient(model->Parameters(), 0, gradient, 16);
      return error;
    }

    arma::mat& Parameters() { return model->Parameters(); }

    FFN<NegativeLogLikelihood, NguyenWidrowInitialization>* model;
    arma::mat input, target;
  } function;

  REQUIRE(CheckGradient(function) <= 1e-4);
}
*/

/**
 * Test that the functions that can modify and access the parameters of the
 * Virtual Batch Norm layer work.
 *
TEST_CASE("VirtualBatchNormLayerParametersTest", "[ANNLayerTest]")
{
  arma::mat input = arma::randn(5, 16);
  arma::mat referenceBatch = arma::mat(input.memptr(), input.n_rows, 4);

  // Parameter order : referenceBatch, size, eps.
  VirtualBatchNorm layer(referenceBatch, 5, 1e-3);

  // Make sure we can get the parameters successfully.
  REQUIRE(layer.InSize() == 5);
  REQUIRE(layer.Epsilon() == 1e-3);
}
*/

// /**
//  * MiniBatchDiscrimination layer numerical gradient test.
//  */
// TEST_CASE("MiniBatchDiscriminationTest", "[ANNLayerTest]")
// {
//   // Add function gradient instantiation.
//   struct GradientFunction
//   {
//     GradientFunction() :
//         input(arma::randn(5, 4)),
//         target(arma::zeros(1, 4))
//     {
//       model = new FFN<NegativeLogLikelihood, NguyenWidrowInitialization>();
//       model->ResetData(input, target);
//       model->Add<IdentityLayer<> >();
//       model->Add<Linear<> >(5, 5);
//       model->Add<MiniBatchDiscrimination<> >(5, 10, 16);
//       model->Add<Linear<> >(10, 2);
//       model->Add<LogSoftMax<> >();
//     }

//     ~GradientFunction()
//     {
//       delete model;
//     }

//     double Gradient(arma::mat& gradient) const
//     {
//       return model->EvaluateWithGradient(model->Parameters(), 0, gradient, 4);
//     }

//     arma::mat& Parameters() { return model->Parameters(); }

//     FFN<NegativeLogLikelihood, NguyenWidrowInitialization>* model;
//     arma::mat input, target;
//   } function;

//   REQUIRE(CheckGradient(function) <= 1e-4);
// }

/**
 * Simple Transposed Convolution layer test.
 *
TEST_CASE("SimpleTransposedConvolutionLayerTest", "[ANNLayerTest]")
{
  arma::mat output, input, delta;

  TransposedConvolution module1(1, 1, 3, 3, 1, 1, 0, 0, 4, 4, 6, 6);
  // Test the forward function.
  input = arma::linspace<arma::colvec>(0, 15, 16);
  module1.Parameters() = arma::mat(9 + 1, 1, arma::fill::zeros);
  module1.Parameters()(0) = 1.0;
  module1.Parameters()(8) = 2.0;
  module1.Reset();
  module1.Forward(input, output);
  // Value calculated using tensorflow.nn.conv2d_transpose()
  REQUIRE(arma::accu(output) == 360.0);

  // Test the backward function.
  module1.Backward(input, output, delta);
  // Value calculated using tensorflow.nn.conv2d()
  REQUIRE(arma::accu(delta) == 720.0);

  TransposedConvolution module2(1, 1, 4, 4, 1, 1, 1, 1, 5, 5, 6, 6);
  // Test the forward function.
  input = arma::linspace<arma::colvec>(0, 24, 25);
  module2.Parameters() = arma::mat(16 + 1, 1, arma::fill::zeros);
  module2.Parameters()(0) = 1.0;
  module2.Parameters()(3) = 1.0;
  module2.Parameters()(6) = 1.0;
  module2.Parameters()(9) = 1.0;
  module2.Parameters()(12) = 1.0;
  module2.Parameters()(15) = 2.0;
  module2.Reset();
  module2.Forward(input, output);
  // Value calculated using torch.nn.functional.conv_transpose2d()
  REQUIRE(arma::accu(output) == 1512.0);

  // Test the backward function.
  module2.Backward(input, output, delta);
  // Value calculated using torch.nn.functional.conv2d()
  REQUIRE(arma::accu(delta) == 6504.0);

  TransposedConvolution module3(1, 1, 3, 3, 1, 1, 1, 1, 5, 5, 5, 5);
  // Test the forward function.
  input = arma::linspace<arma::colvec>(0, 24, 25);
  module3.Parameters() = arma::mat(9 + 1, 1, arma::fill::zeros);
  module3.Parameters()(1) = 2.0;
  module3.Parameters()(2) = 4.0;
  module3.Parameters()(3) = 3.0;
  module3.Parameters()(8) = 1.0;
  module3.Reset();
  module3.Forward(input, output);
  // Value calculated using torch.nn.functional.conv_transpose2d()
  REQUIRE(arma::accu(output) == 2370.0);

  // Test the backward function.
  module3.Backward(input, output, delta);
  // Value calculated using torch.nn.functional.conv2d()
  REQUIRE(arma::accu(delta) == 19154.0);

  TransposedConvolution module4(1, 1, 3, 3, 1, 1, 0, 0, 5, 5, 7, 7);
  // Test the forward function.
  input = arma::linspace<arma::colvec>(0, 24, 25);
  module4.Parameters() = arma::mat(9 + 1, 1, arma::fill::zeros);
  module4.Parameters()(2) = 2.0;
  module4.Parameters()(4) = 4.0;
  module4.Parameters()(6) = 6.0;
  module4.Parameters()(8) = 8.0;
  module4.Reset();
  module4.Forward(input, output);
  // Value calculated using torch.nn.functional.conv_transpose2d()
  REQUIRE(arma::accu(output) == 6000.0);

  // Test the backward function.
  module4.Backward(input, output, delta);
  // Value calculated using torch.nn.functional.conv2d()
  REQUIRE(arma::accu(delta) == 86208.0);

  TransposedConvolution module5(1, 1, 3, 3, 2, 2, 0, 0, 2, 2, 5, 5);
  // Test the forward function.
  input = arma::linspace<arma::colvec>(0, 3, 4);
  module5.Parameters() = arma::mat(25 + 1, 1, arma::fill::zeros);
  module5.Parameters()(2) = 8.0;
  module5.Parameters()(4) = 6.0;
  module5.Parameters()(6) = 4.0;
  module5.Parameters()(8) = 2.0;
  module5.Reset();
  module5.Forward(input, output);
  // Value calculated using torch.nn.functional.conv_transpose2d()
  REQUIRE(arma::accu(output) == 120.0);

  // Test the backward function.
  module5.Backward(input, output, delta);
  // Value calculated using torch.nn.functional.conv2d()
  REQUIRE(arma::accu(delta) == 960.0);

  TransposedConvolution module6(1, 1, 3, 3, 2, 2, 1, 1, 3, 3, 5, 5);
  // Test the forward function.
  input = arma::linspace<arma::colvec>(0, 8, 9);
  module6.Parameters() = arma::mat(9 + 1, 1, arma::fill::zeros);
  module6.Parameters()(0) = 8.0;
  module6.Parameters()(3) = 6.0;
  module6.Parameters()(6) = 2.0;
  module6.Parameters()(8) = 4.0;
  module6.Reset();
  module6.Forward(input, output);
  // Value calculated using torch.nn.functional.conv_transpose2d()
  REQUIRE(arma::accu(output) == 410.0);

  // Test the backward function.
  module6.Backward(input, output, delta);
  // Value calculated using torch.nn.functional.conv2d()
  REQUIRE(arma::accu(delta) == 4444.0);

  TransposedConvolution module7(1, 1, 3, 3, 2, 2, 1, 1, 3, 3, 6, 6);
  // Test the forward function.
  input = arma::linspace<arma::colvec>(0, 8, 9);
  module7.Parameters() = arma::mat(9 + 1, 1, arma::fill::zeros);
  module7.Parameters()(0) = 8.0;
  module7.Parameters()(2) = 6.0;
  module7.Parameters()(4) = 2.0;
  module7.Parameters()(8) = 4.0;
  module7.Reset();
  module7.Forward(input, output);
  // Value calculated using torch.nn.functional.conv_transpose2d()
  REQUIRE(arma::accu(output) == 606.0);

  module7.Backward(input, output, delta);
  // Value calculated using torch.nn.functional.conv2d()
  REQUIRE(arma::accu(delta) == 7732.0);
}
*/

/**
 * Transposed Convolution layer numerical gradient test.
 *
TEST_CASE("GradientTransposedConvolutionLayerTest", "[ANNLayerTest]")
{
  // Add function gradient instantiation.
  // To make this test robust, check it five times.
  bool pass = false;
  for (size_t trial = 0; trial < 5; trial++)
  {
    struct GradientFunction
    {
      GradientFunction() :
          input(arma::linspace<arma::colvec>(0, 35, 36)),
          target(arma::mat("0"))
      {
        model = new FFN<NegativeLogLikelihood, RandomInitialization>();
        model->ResetData(input, target);
        model->Add<TransposedConvolution>(1, 1, 3, 3, 2, 2, 1, 1, 6, 6, 12, 12);
        model->Add<LogSoftMax>();
      }

      ~GradientFunction()
      {
        delete model;
      }

      double Gradient(arma::mat& gradient) const
      {
        double error = model->Evaluate(model->Parameters(), 0, 1);
        model->Gradient(model->Parameters(), 0, gradient, 1);
        return error;
      }

      arma::mat& Parameters() { return model->Parameters(); }

      FFN<NegativeLogLikelihood, RandomInitialization>* model;
      arma::mat input, target;
    } function;

    if (CheckGradient(function) < 1e-3)
    {
      pass = true;
      break;
    }
  }
  REQUIRE(pass == true);
}
*/

/**
 * Simple MultiplyMerge module test.
 *
TEST_CASE("SimpleMultiplyMergeLayerTest", "[ANNLayerTest]")
{
  arma::mat output, input, delta;
  input = arma::ones(10, 1);

  for (size_t i = 0; i < 5; ++i)
  {
    MultiplyMerge module(false, false);
    const size_t numMergeModules = math::RandInt(2, 10);
    for (size_t m = 0; m < numMergeModules; ++m)
    {
      IdentityLayer* identityLayer = new IdentityLayer();
      identityLayer->Forward(input, identityLayer->OutputParameter());

      module.Add(identityLayer);
    }

    // Test the Forward function.
    module.Forward(input, output);
    REQUIRE(10 == arma::accu(output));

    // Test the Backward function.
    module.Backward(input, output, delta);
    REQUIRE(arma::accu(output) == arma::accu(delta));
  }
}
*/

/**
 * Check whether copying and moving network with MultiplyMerge is working or
 * not.
 */
// TEST_CASE("CheckCopyMoveMultiplyMergeTest", "[ANNLayerTest]")
// {
//   arma::mat input(10, 1);
//   input.randu();
//
//   arma::mat output1;
//   arma::mat output2;
//   arma::mat output3;
//   arma::mat output4;
//
//   const size_t numMergeModules = math::RandInt(2, 10);
//
//   MultiplyMerge<> *module1 = new MultiplyMerge<>(true, false);
//   for (size_t m = 0; m < numMergeModules; ++m)
//   {
//     IdentityLayer<> identityLayer;
//     identityLayer.Forward(input, identityLayer.OutputParameter());
//
//     module1->Add<IdentityLayer<> >(identityLayer);
//   }
//
//   module1->Forward(input, output1);
//
//   MultiplyMerge<> module2 = *module1;
//   delete module1;
//
//   module2.Forward(input, output2);
//   CheckMatrices(output1, output2);
//
//   MultiplyMerge<> *module3 = new MultiplyMerge<>(true, false);
//   for (size_t m = 0; m < numMergeModules; ++m)
//   {
//     IdentityLayer<> identityLayer;
//     identityLayer.Forward(input, identityLayer.OutputParameter());
//
//     module3->Add<IdentityLayer<> >(identityLayer);
//   }
//   module3->Forward(input, output3);
//
//   MultiplyMerge<> module4(std::move(*module3));
//   delete module3;
//
//   module4.Forward(input, output4);
//   CheckMatrices(output3, output4);
// }

// /**
//  * Simple Atrous Convolution layer test.
//  */
// TEST_CASE("SimpleAtrousConvolutionLayerTest", "[ANNLayerTest]")
// {
//   arma::mat output, input, delta;

//   AtrousConvolution<> module1(1, 1, 3, 3, 1, 1, 0, 0, 7, 7, 2, 2);
//   // Test the Forward function.
//   input = arma::linspace<arma::colvec>(0, 48, 49);
//   module1.Parameters() = arma::mat(9 + 1, 1, arma::fill::zeros);
//   module1.Parameters()(0) = 1.0;
//   module1.Parameters()(8) = 2.0;
//   module1.Reset();
//   module1.Forward(input, output);
//   // Value calculated using tensorflow.nn.atrous_conv2d()
//   REQUIRE(arma::accu(output) == 792.0);

//   // Test the Backward function.
//   module1.Backward(input, output, delta);
//   REQUIRE(arma::accu(delta) == 2376);

//   AtrousConvolution<> module2(1, 1, 3, 3, 2, 2, 0, 0, 7, 7, 2, 2);
//   // Test the forward function.
//   input = arma::linspace<arma::colvec>(0, 48, 49);
//   module2.Parameters() = arma::mat(9 + 1, 1, arma::fill::zeros);
//   module2.Parameters()(0) = 1.0;
//   module2.Parameters()(3) = 1.0;
//   module2.Parameters()(6) = 1.0;
//   module2.Reset();
//   module2.Forward(input, output);
//   // Value calculated using tensorflow.nn.conv2d()
//   REQUIRE(arma::accu(output) == 264.0);

//   // Test the backward function.
//   module2.Backward(input, output, delta);
//   REQUIRE(arma::accu(delta) == 792.0);
// }

// /**
//  * Atrous Convolution layer numerical gradient test.
//  */
// TEST_CASE("GradientAtrousConvolutionLayerTest", "[ANNLayerTest]")
// {
//   // Add function gradient instantiation.
//   struct GradientFunction
//   {
//     GradientFunction() :
//         input(arma::linspace<arma::colvec>(0, 35, 36)),
//         target(arma::mat("0"))
//     {
//       model = new FFN<NegativeLogLikelihood, RandomInitialization>();
//       model->ResetData(input, target);
//       model->Add<IdentityLayer<> >();
//       model->Add<AtrousConvolution<> >(1, 1, 3, 3, 1, 1, 0, 0, 6, 6, 2, 2);
//       model->Add<LogSoftMax<> >();
//     }

//     ~GradientFunction()
//     {
//       delete model;
//     }

//     double Gradient(arma::mat& gradient) const
//     {
//       double error = model->Evaluate(model->Parameters(), 0, 1);
//       model->Gradient(model->Parameters(), 0, gradient, 1);
//       return error;
//     }

//     arma::mat& Parameters() { return model->Parameters(); }

//     FFN<NegativeLogLikelihood, RandomInitialization>* model;
//     arma::mat input, target;
//   } function;

//   // TODO: this tolerance seems far higher than necessary. The implementation
//   // should be checked.
//   REQUIRE(CheckGradient(function) <= 0.2);
// }

// /**
//  * Test the functions to access and modify the parameters of the
//  * AtrousConvolution layer.
//  */
// TEST_CASE("AtrousConvolutionLayerParametersTest", "[ANNLayerTest]")
// {
//   // Parameter order for the constructor: inSize, outSize, kW, kH, dW, dH, padW,
//   // padH, inputWidth, inputHeight, dilationW, dilationH, paddingType ("none").
//   AtrousConvolution<> layer1(1, 2, 3, 4, 5, 6, std::make_tuple(7, 8),
//       std::make_tuple(9, 10), 11, 12, 13, 14);
//   AtrousConvolution<> layer2(2, 3, 4, 5, 6, 7, std::make_tuple(8, 9),
//       std::make_tuple(10, 11), 12, 13, 14, 15);

//   // Make sure we can get the parameters successfully.
//   REQUIRE(layer1.InputWidth() == 11);
//   REQUIRE(layer1.InputHeight() == 12);
//   REQUIRE(layer1.KernelWidth() == 3);
//   REQUIRE(layer1.KernelHeight() == 4);
//   REQUIRE(layer1.StrideWidth() == 5);
//   REQUIRE(layer1.StrideHeight() == 6);
//   REQUIRE(layer1.Padding().PadHTop() == 9);
//   REQUIRE(layer1.Padding().PadHBottom() == 10);
//   REQUIRE(layer1.Padding().PadWLeft() == 7);
//   REQUIRE(layer1.Padding().PadWRight() == 8);
//   REQUIRE(layer1.DilationWidth() == 13);
//   REQUIRE(layer1.DilationHeight() == 14);

//   // Now modify the parameters to match the second layer.
//   layer1.InputWidth() = 12;
//   layer1.InputHeight() = 13;
//   layer1.KernelWidth() = 4;
//   layer1.KernelHeight() = 5;
//   layer1.StrideWidth() = 6;
//   layer1.StrideHeight() = 7;
//   layer1.Padding().PadHTop() = 10;
//   layer1.Padding().PadHBottom() = 11;
//   layer1.Padding().PadWLeft() = 8;
//   layer1.Padding().PadWRight() = 9;
//   layer1.DilationWidth() = 14;
//   layer1.DilationHeight() = 15;

//   // Now ensure all results are the same.
//   REQUIRE(layer1.InputWidth() == layer2.InputWidth());
//   REQUIRE(layer1.InputHeight() == layer2.InputHeight());
//   REQUIRE(layer1.KernelWidth() == layer2.KernelWidth());
//   REQUIRE(layer1.KernelHeight() == layer2.KernelHeight());
//   REQUIRE(layer1.StrideWidth() == layer2.StrideWidth());
//   REQUIRE(layer1.StrideHeight() == layer2.StrideHeight());
//   REQUIRE(layer1.Padding().PadHTop() == layer2.Padding().PadHTop());
//   REQUIRE(layer1.Padding().PadHBottom() ==
//                       layer2.Padding().PadHBottom());
//   REQUIRE(layer1.Padding().PadWLeft() ==
//                       layer2.Padding().PadWLeft());
//   REQUIRE(layer1.Padding().PadWRight() ==
//                       layer2.Padding().PadWRight());
//   REQUIRE(layer1.DilationWidth() == layer2.DilationWidth());
//   REQUIRE(layer1.DilationHeight() == layer2.DilationHeight());
// }

// /**
//  * Test that the padding options are working correctly in Atrous Convolution
//  * layer.
//  */
// TEST_CASE("AtrousConvolutionLayerPaddingTest", "[ANNLayerTest]")
// {
//   arma::mat output, input, delta;

//   // Check valid padding option.
//   AtrousConvolution<> module1(1, 1, 3, 3, 1, 1,
//       std::tuple<size_t, size_t>(1, 1), std::tuple<size_t, size_t>(1, 1), 7, 7,
//       2, 2, "valid");

//   // Test the Forward function.
//   input = arma::linspace<arma::colvec>(0, 48, 49);
//   module1.Parameters() = arma::mat(9 + 1, 1, arma::fill::zeros);
//   module1.Reset();
//   module1.Forward(input, output);

//   REQUIRE(arma::accu(output) == 0);
//   REQUIRE(output.n_rows == 9);
//   REQUIRE(output.n_cols == 1);

//   // Test the Backward function.
//   module1.Backward(input, output, delta);

//   // Check same padding option.
//   AtrousConvolution<> module2(1, 1, 3, 3, 1, 1,
//       std::tuple<size_t, size_t>(0, 0), std::tuple<size_t, size_t>(0, 0), 7, 7,
//       2, 2, "same");

//   // Test the forward function.
//   input = arma::linspace<arma::colvec>(0, 48, 49);
//   module2.Parameters() = arma::mat(9 + 1, 1, arma::fill::zeros);
//   module2.Reset();
//   module2.Forward(input, output);

//   REQUIRE(arma::accu(output) == 0);
//   REQUIRE(output.n_rows == 49);
//   REQUIRE(output.n_cols == 1);

//   // Test the backward function.
//   module2.Backward(input, output, delta);
// }

/**
 * Tests the GroupNorm layer.
 */
// TEST_CASE("GroupNormTest", "[ANNLayerTest]")
// {
//   arma::mat input, output, backwardOutput;
//   input = {
//     { 2, 0, 1 },
//     { 3, 1, 2 },
//     { 5, 1, 3 },
//     { 7, 2, 4 },
//     { 11, 3, 5 },
//     { 13, 5, 6 },
//     { 17, 8, 7 },
//     { 19, 13, 8 }
//   };
//
//   GroupNorm<> model(2, 4);
//   model.Reset();
//
//   model.Forward(input, output);
//   arma::mat result;
//   result = {
//     { -1.1717001972, -1.4142135482, -1.3416407811 },
//     { -0.6509445540, 0.0000000000 , -0.4472135937 },
//     { 0.3905667324 , 0.0000000000 , 0.4472135937  },
//     { 1.4320780188 , 1.4142135482 , 1.341640781   },
//     { -1.2649110634, -1.1283296293, -1.3416407811 },
//     { -0.6324555317, -0.5973509802, -0.4472135937 },
//     { 0.6324555317 , 0.1991169934 , 0.4472135937  },
//     { 1.2649110634 , 1.5265636161 , 1.3416407811  }
//   };
//
//   CheckMatrices(output, result, 1e-5);
// }

/**
 * GroupNorm layer numerical gradient test.
 */
// TEST_CASE("GradientGroupNormTest", "[ANNLayerTest]")
// {
//   // Add function gradient instantiation.
//   struct GradientFunction
//   {
//     GradientFunction() :
//         input(arma::randn(10, 256)),
//         target(arma::zeros(1, 256))
//     {
//       model = new FFN<NegativeLogLikelihood, NguyenWidrowInitialization>();
//       model->ResetData(input, target);
//       model->Add<IdentityLayer<> >();
//       model->Add<Linear<> >(10, 10);
//       model->Add<GroupNorm<> >(1, 10);
//       model->Add<Linear<> >(10, 2);
//       model->Add<LogSoftMax<> >();
//     }
//
//     ~GradientFunction()
//     {
//       delete model;
//     }
//
//     double Gradient(arma::mat& gradient) const
//     {
//       double error = model->Evaluate(model->Parameters(), 0, 256, false);
//       model->Gradient(model->Parameters(), 0, gradient, 256);
//       return error;
//     }
//
//     arma::mat& Parameters() { return model->Parameters(); }
//
//     FFN<NegativeLogLikelihood, NguyenWidrowInitialization>* model;
//     arma::mat input, target;
//   } function;
//
//   REQUIRE(CheckGradient(function) <= 1e-4);
// }

/**
 * Tests the LayerNorm layer.
 *
TEST_CASE("LayerNormTest", "[ANNLayerTest]")
{
  arma::mat input, output;
  input = { { 5.1, 3.5 },
            { 4.9, 3.0 },
            { 4.7, 3.2 } };

  LayerNorm model(input.n_rows);
  model.Reset();

  model.Forward(input, output);
  arma::mat result;
  result = { { 1.2247, 1.2978 },
              { 0, -1.1355 },
              { -1.2247, -0.1622 } };

  CheckMatrices(output, result, 1e-1);
  result.clear();

  output = model.Mean();
  result = { 4.9000, 3.2333 };

  CheckMatrices(output, result, 1e-1);
  result.clear();

  output = model.Variance();
  result = { 0.0267, 0.0422 };

  CheckMatrices(output, result, 1e-1);
}
*/

/**
 * LayerNorm layer numerical gradient test.
 *
TEST_CASE("GradientLayerNormTest", "[ANNLayerTest]")
{
  // Add function gradient instantiation.
  struct GradientFunction
  {
    GradientFunction() :
        input(arma::randn(10, 256)),
        target(arma::zeros(1, 256))
    {
      model = new FFN<NegativeLogLikelihood, NguyenWidrowInitialization>();
      model->ResetData(input, target);
      model->Add<IdentityLayer>();
      model->Add<Linear>(10, 10);
      model->Add<LayerNorm>(10);
      model->Add<Linear>(10, 2);
      model->Add<LogSoftMax>();
    }

    ~GradientFunction()
    {
      delete model;
    }

    double Gradient(arma::mat& gradient) const
    {
      double error = model->Evaluate(model->Parameters(), 0, 16, false);
      model->Gradient(model->Parameters(), 0, gradient, 16);
      return error;
    }

    arma::mat& Parameters() { return model->Parameters(); }

    FFN<NegativeLogLikelihood, NguyenWidrowInitialization>* model;
    arma::mat input, target;
  } function;

  REQUIRE(CheckGradient(function) <= 1e-4);
}
*/

/**
 * Test that the functions that can access the parameters of the
 * Layer Norm layer work.
 *
TEST_CASE("LayerNormLayerParametersTest", "[ANNLayerTest]")
{
  // Parameter order : size, eps.
  LayerNorm layer(5, 1e-3);

  // Make sure we can get the parameters successfully.
  REQUIRE(layer.InSize() == 5);
  REQUIRE(layer.Epsilon() == 1e-3);
}
*/

// /**
//  * Test if the AddMerge layer is able to forward the
//  * Forward/Backward/Gradient calls.
//  */
// TEST_CASE("AddMergeRunTest", "[ANNLayerTest]")
// {
//   arma::mat output, input, delta, error;

//   AddMerge<> module(true, true);

//   Linear<>* linear = new Linear<>(10, 10);
//   module.Add(linear);

//   linear->Parameters().randu();
//   linear->Reset();

//   input = arma::zeros(10, 1);
//   module.Forward(input, output);

//   double parameterSum = arma::accu(linear->Parameters().submat(
//       100, 0, linear->Parameters().n_elem - 1, 0));

//   // Test the Backward function.
//   module.Backward(input, input, delta);

//   // Clean up before we break,
//   delete linear;

//   REQUIRE(parameterSum == Approx(arma::accu(output)).epsilon(1e-5));
//   REQUIRE(arma::accu(delta) == 0);
// }

/**
 * Test if the MultiplyMerge layer is able to forward the
 * Forward/Backward/Gradient calls.
 *
TEST_CASE("MultiplyMergeRunTest", "[ANNLayerTest]")
{
  arma::mat output, input, delta, error;

  MultiplyMerge module(true, true);

  Linear* linear = new Linear(10, 10);
  module.Add(linear);

  linear->Parameters().randu();
  linear->Reset();

  input = arma::zeros(10, 1);
  module.Forward(input, output);

  double parameterSum = arma::accu(linear->Parameters().submat(
      100, 0, linear->Parameters().n_elem - 1, 0));

  // Test the Backward function.
  module.Backward(input, input, delta);

  // Clean up before we break,
  delete linear;

  REQUIRE(parameterSum == Approx(arma::accu(output)).epsilon(1e-5));
  REQUIRE(arma::accu(delta) == 0);
}
*/

/**
 * Simple subview module test.
 *
TEST_CASE("SimpleSubviewLayerTest", "[ANNLayerTest]")
{
  arma::mat output, input, delta, outputMat;
  Subview moduleRow(1, 10, 19);

  // Test the Forward function for a vector.
  input = arma::ones(20, 1);
  moduleRow.Forward(input, output);
  REQUIRE(output.n_rows == 10);

  Subview moduleMat(4, 3, 6, 0, 2);

  // Test the Forward function for a matrix.
  input = arma::ones(20, 8);
  moduleMat.Forward(input, outputMat);
  REQUIRE(outputMat.n_rows == 12);
  REQUIRE(outputMat.n_cols == 2);

  // Test the Backward function.
  moduleMat.Backward(input, input, delta);
  REQUIRE(accu(delta) == 160);
  REQUIRE(delta.n_rows == 20);
}
*/

/**
 * Subview index test.
 *
TEST_CASE("SubviewIndexTest", "[ANNLayerTest]")
{
  arma::mat outputEnd, outputMid, outputStart, input, delta;
  input = arma::linspace<arma::vec>(1, 20, 20);

  // Slicing from the initial indices.
  Subview moduleStart(1, 0, 9);
  arma::mat subStart = arma::linspace<arma::vec>(1, 10, 10);

  moduleStart.Forward(input, outputStart);
  CheckMatrices(outputStart, subStart);

  // Slicing from the mid indices.
  Subview moduleMid(1, 6, 15);
  arma::mat subMid = arma::linspace<arma::vec>(7, 16, 10);

  moduleMid.Forward(input, outputMid);
  CheckMatrices(outputMid, subMid);

  // Slicing from the end indices.
  Subview moduleEnd(1, 10, 19);
  arma::mat subEnd = arma::linspace<arma::vec>(11, 20, 10);

  moduleEnd.Forward(input, outputEnd);
  CheckMatrices(outputEnd, subEnd);
}
*/

/**
 * Subview batch test.
 *
TEST_CASE("SubviewBatchTest", "[ANNLayerTest]")
{
  arma::mat output, input, outputCol, outputMat, outputDef;

  // All rows selected.
  Subview moduleCol(1, 0, 19);

  // Test with inSize 1.
  input = arma::ones(20, 8);
  moduleCol.Forward(input, outputCol);
  CheckMatrices(outputCol, input);

  // Few rows and columns selected.
  Subview moduleMat(4, 3, 6, 0, 2);

  // Test with inSize greater than 1.
  moduleMat.Forward(input, outputMat);
  output = arma::ones(12, 2);
  CheckMatrices(outputMat, output);

  // endCol changed to 3 by default.
  Subview moduleDef(4, 1, 6, 0, 4);

  // Test with inSize greater than 1 and endCol >= inSize.
  moduleDef.Forward(input, outputDef);
  output = arma::ones(24, 2);
  CheckMatrices(outputDef, output);
}
*/

/**
 * Test that the functions that can modify and access the parameters of the
 * Subview layer work.
 *
TEST_CASE("SubviewLayerParametersTest", "[ANNLayerTest]")
{
  // Parameter order : inSize, beginRow, endRow, beginCol, endCol.
  Subview layer1(1, 2, 3, 4, 5);
  Subview layer2(1, 3, 4, 5, 6);

  // Make sure we can get the parameters correctly.
  REQUIRE(layer1.InSize() == 1);
  REQUIRE(layer1.BeginRow() == 2);
  REQUIRE(layer1.EndRow() == 3);
  REQUIRE(layer1.BeginCol() == 4);
  REQUIRE(layer1.EndCol() == 5);

  // Now modify the parameters to match the second layer.
  layer1.BeginRow() = 3;
  layer1.EndRow() = 4;
  layer1.BeginCol() = 5;
  layer1.EndCol() = 6;

  // Now ensure all results are the same.
  REQUIRE(layer1.InSize() == layer2.InSize());
  REQUIRE(layer1.BeginRow() == layer2.BeginRow());
  REQUIRE(layer1.EndRow() == layer2.EndRow());
  REQUIRE(layer1.BeginCol() == layer2.BeginCol());
  REQUIRE(layer1.EndCol() == layer2.EndCol());
}
*/

/*
 * Simple Reparametrization module test.
 *
TEST_CASE("SimpleReparametrizationLayerTest", "[ANNLayerTest]")
{
  arma::mat input, output, delta;
  Reparametrization module(5);

  // Test the Forward function. As the mean is zero and the standard
  // deviation is small, after multiplying the gaussian sample, the
  // output should be small enough.
  input = join_cols(arma::ones<arma::mat>(5, 1) * -15,
      arma::zeros<arma::mat>(5, 1));
  module.Forward(input, output);
  REQUIRE(arma::accu(output) <= 1e-5);

  // Test the Backward function.
  arma::mat gy = arma::zeros<arma::mat>(5, 1);
  module.Backward(input, gy, delta);
  REQUIRE(arma::accu(delta) != 0); // klBackward will be added.
}
*/

/**
 * Reparametrization module stochastic boolean test.
 *
TEST_CASE("ReparametrizationLayerStochasticTest", "[ANNLayerTest]")
{
  arma::mat input, outputA, outputB;
  Reparametrization module(5, false);

  input = join_cols(arma::ones<arma::mat>(5, 1),
      arma::zeros<arma::mat>(5, 1));

  // Test if two forward passes generate same output.
  module.Forward(input, outputA);
  module.Forward(input, outputB);

  CheckMatrices(outputA, outputB);
}
*/

/**
 * Reparametrization module includeKl boolean test.
 *
TEST_CASE("ReparametrizationLayerIncludeKlTest", "[ANNLayerTest]")
{
  arma::mat input, output, gy, delta;
  Reparametrization module(5, true, false);

  input = join_cols(arma::ones<arma::mat>(5, 1),
      arma::zeros<arma::mat>(5, 1));
  module.Forward(input, output);

  // As KL divergence is not included, with the above inputs, the delta
  // matrix should be all zeros.
  gy = arma::zeros(output.n_rows, output.n_cols);
  module.Backward(output, gy, delta);

  REQUIRE(arma::accu(delta) == 0);
}
*/

/**
 * Jacobian Reparametrization module test.
 *
TEST_CASE("JacobianReparametrizationLayerTest", "[ANNLayerTest]")
{
  for (size_t i = 0; i < 5; ++i)
  {
    const size_t inputElementsHalf = math::RandInt(2, 10);

    arma::mat input;
    input.set_size(inputElementsHalf * 2, 1);

    Reparametrization module(inputElementsHalf, false, false);

    double error = JacobianTest(module, input);
    REQUIRE(error <= 1e-5);
  }
}
*/

/**
 * Reparametrization layer numerical gradient test.
 *
TEST_CASE("GradientReparametrizationLayerTest", "[ANNLayerTest]")
{
  // Linear function gradient instantiation.
  struct GradientFunction
  {
    GradientFunction() :
        input(arma::randu(10, 1)),
        target(arma::mat("0"))
    {
      model = new FFN<NegativeLogLikelihood, NguyenWidrowInitialization>();
      model->ResetData(input, target);
      model->Add<IdentityLayer>();
      model->Add<Linear>(10, 6);
      model->Add<Reparametrization>(3, false, true, 1);
      model->Add<Linear>(3, 2);
      model->Add<LogSoftMax>();
    }

    ~GradientFunction()
    {
      delete model;
    }

    double Gradient(arma::mat& gradient) const
    {
      double error = model->Evaluate(model->Parameters(), 0, 1);
      model->Gradient(model->Parameters(), 0, gradient, 1);
      return error;
    }

    arma::mat& Parameters() { return model->Parameters(); }

    FFN<NegativeLogLikelihood, NguyenWidrowInitialization>* model;
    arma::mat input, target;
  } function;

  // REQUIRE(CheckGradient(function) <= 1e-4);
}
*/

/**
 * Reparametrization layer beta numerical gradient test.
 *
TEST_CASE("GradientReparametrizationLayerBetaTest", "[ANNLayerTest]")
{
  // Linear function gradient instantiation.
  struct GradientFunction
  {
    GradientFunction() :
        input(arma::randu(10, 2)),
        target(arma::mat("0 0"))
    {
      model = new FFN<NegativeLogLikelihood, NguyenWidrowInitialization>();
      model->ResetData(input, target);
      model->Add<IdentityLayer>();
      model->Add<Linear>(10, 6);
      // Use a value of beta not equal to 1.
      model->Add<Reparametrization>(3, false, true, 2);
      model->Add<Linear>(3, 2);
      model->Add<LogSoftMax>();
    }

    ~GradientFunction()
    {
      delete model;
    }

    double Gradient(arma::mat& gradient) const
    {
      double error = model->Evaluate(model->Parameters(), 0, 1);
      model->Gradient(model->Parameters(), 0, gradient, 1);
      return error;
    }

    arma::mat& Parameters() { return model->Parameters(); }

    FFN<NegativeLogLikelihood, NguyenWidrowInitialization>* model;
    arma::mat input, target;
  } function;

  // REQUIRE(CheckGradient(function) <= 1e-4);
}
*/

/**
 * Test that the functions that can access the parameters of the
 * Reparametrization layer work.
 *
TEST_CASE("ReparametrizationLayerParametersTest", "[ANNLayerTest]")
{
  // Parameter order : latentSize, stochastic, includeKL, beta.
  Reparametrization layer(5, false, false, 2);

  // Make sure we can get the parameters successfully.
  REQUIRE(layer.OutputSize() == 5);
  REQUIRE(layer.Stochastic() == false);
  REQUIRE(layer.IncludeKL() == false);
  REQUIRE(layer.Beta() == 2);
}
*/

/**
 * Simple residual module test.
 *
TEST_CASE("SimpleResidualLayerTest", "[ANNLayerTest]")
{
  arma::mat outputA, outputB, input, deltaA, deltaB;

  Sequential* sequential = new Sequential(true);
  Residual* residual = new Residual(true);

  Linear* linearA = new Linear(10, 10);
  linearA->Parameters().randu();
  linearA->Reset();
  Linear* linearB = new Linear(10, 10);
  linearB->Parameters().randu();
  linearB->Reset();

  // Add the same layers (with the same parameters) to both Sequential and
  // Residual object.
  sequential->Add(linearA);
  sequential->Add(linearB);

  residual->Add(linearA);
  residual->Add(linearB);

  // Test the Forward function (pass the same input to both).
  input = arma::randu(10, 1);
  sequential->Forward(input, outputA);
  residual->Forward(input, outputB);

  CheckMatrices(outputA, outputB - input);

  // Test the Backward function (pass the same error to both).
  sequential->Backward(input, input, deltaA);
  residual->Backward(input, input, deltaB);

  CheckMatrices(deltaA, deltaB - input);

  delete sequential;
  delete residual;
  delete linearA;
  delete linearB;
}
*/

/**
 * Simple Highway module test.
 *
TEST_CASE("SimpleHighwayLayerTest", "[ANNLayerTest]")
{
  arma::mat outputA, outputB, input, deltaA, deltaB;
  Sequential* sequential = new Sequential(true);
  Highway* highway = new Highway(10, true);
  highway->Parameters().zeros();
  highway->Reset();

  Linear* linearA = new Linear(10, 10);
  linearA->Parameters().randu();
  linearA->Reset();
  Linear* linearB = new Linear(10, 10);
  linearB->Parameters().randu();
  linearB->Reset();

  // Add the same layers (with the same parameters) to both Sequential and
  // Highway object.
  highway->Add(linearA);
  highway->Add(linearB);
  sequential->Add(linearA);
  sequential->Add(linearB);

  // Test the Forward function (pass the same input to both).
  input = arma::randu(10, 1);
  sequential->Forward(input, outputA);
  highway->Forward(input, outputB);

  CheckMatrices(outputB, input * 0.5 + outputA * 0.5);

  delete sequential;
  delete highway;
  delete linearA;
  delete linearB;
}
*/

/**
 * Test that the function that can access the inSize parameter of the
 * Highway layer works.
 *
TEST_CASE("HighwayLayerParametersTest", "[ANNLayerTest]")
{
  // Parameter order : inSize, model.
  Highway layer(1, true);

  // Make sure we can get the parameter successfully.
  REQUIRE(layer.InSize() == 1);
}
*/

// /**
//  * Sequential layer numerical gradient test.
//  */
// TEST_CASE("GradientHighwayLayerTest", "[ANNLayerTest]")
// {
//   // Linear function gradient instantiation.
//   struct GradientFunction
//   {
//     GradientFunction() :
//         input(arma::randu(5, 1)),
//         target(arma::mat("0"))
//     {
//       model = new FFN<NegativeLogLikelihood, NguyenWidrowInitialization>();
//       model->ResetData(input, target);
//       model->Add<IdentityLayer>();
//       model->Add<Linear>(5, 10);

//       highway = new Highway(10);
//       highway->Add<Linear>(10, 10);
//       highway->Add<ReLULayer>();
//       highway->Add<Linear>(10, 10);
//       highway->Add<ReLULayer>();

//       model->Add(highway);
//       model->Add<Linear>(10, 2);
//       model->Add<LogSoftMax>();
//     }

//     ~GradientFunction()
//     {
//       delete model;
//     }

//     double Gradient(arma::mat& gradient) const
//     {
//       double error = model->Evaluate(model->Parameters(), 0, 1);
//       model->Gradient(model->Parameters(), 0, gradient, 1);
//       return error;
//     }

//     arma::mat& Parameters() { return model->Parameters(); }

//     FFN<NegativeLogLikelihood, NguyenWidrowInitialization>* model;
//     Highway* highway;
//     arma::mat input, target;
//   } function;

//   REQUIRE(CheckGradient(function) <= 1e-4);
// }

/**
 * Sequential layer numerical gradient test.
 */
// TEST_CASE("GradientSequentialLayerTest", "[ANNLayerTest]")
// {
//   // Linear function gradient instantiation.
//   struct GradientFunction
//   {
//     GradientFunction() :
//         input(arma::randu(10, 1)),
//         target(arma::mat("0"))
//     {
//       model = new FFN<NegativeLogLikelihood, NguyenWidrowInitialization>();
//       model->ResetData(input, target);
//       model->Add<IdentityLayer>();
//       model->Add<Linear>(10, 10);
//       sequential = new Sequential();
//       sequential->Add<Linear>(10, 10);
//       sequential->Add<ReLULayer>();
//       sequential->Add<Linear>(10, 5);
//       sequential->Add<ReLULayer>();

//       model->Add(sequential);
//       model->Add<Linear>(5, 2);
//       model->Add<LogSoftMax>();
//     }

//     ~GradientFunction()
//     {
//       delete model;
//     }

//     double Gradient(arma::mat& gradient) const
//     {
//       double error = model->Evaluate(model->Parameters(), 0, 1);
//       model->Gradient(model->Parameters(), 0, gradient, 1);
//       return error;
//     }

//     arma::mat& Parameters() { return model->Parameters(); }

//     FFN<NegativeLogLikelihood, NguyenWidrowInitialization>* model;
//     Sequential* sequential;
//     arma::mat input, target;
//   } function;

//   REQUIRE(CheckGradient(function) <= 1e-4);
// }

// /**
//  * WeightNorm layer numerical gradient test.
//  */
// TEST_CASE("GradientWeightNormLayerTest", "[ANNLayerTest]")
// {
//   // Linear function gradient instantiation.
//   struct GradientFunction
//   {
//     GradientFunction() :
//         input(arma::randu(10, 1)),
//         target(arma::mat("0"))
//     {
//       model = new FFN<NegativeLogLikelihood, NguyenWidrowInitialization>();
//       model->ResetData(input, target);
//       model->Add<Linear>(10, 10);

//       Linear* linear = new Linear(10, 2);
//       weightNorm = new WeightNorm(linear);

//       model->Add(weightNorm);
//       model->Add<LogSoftMax>();
//     }

//     ~GradientFunction()
//     {
//       delete model;
//     }

//     double Gradient(arma::mat& gradient) const
//     {
//       double error = model->Evaluate(model->Parameters(), 0, 1);
//       model->Gradient(model->Parameters(), 0, gradient, 1);
//       return error;
//     }

//     arma::mat& Parameters() { return model->Parameters(); }

//     FFN<NegativeLogLikelihood, NguyenWidrowInitialization>* model;
//     WeightNorm* weightNorm;
//     arma::mat input, target;
//   } function;

//   REQUIRE(CheckGradient(function) <= 1e-4);
// }

// /**
//  * Test if the WeightNorm layer is able to forward the
//  * Forward/Backward/Gradient calls.
//  */
// TEST_CASE("WeightNormRunTest", "[ANNLayerTest]")
// {
//   arma::mat output, input, delta, error;
//   Linear* linear = new Linear(10, 10);

//   WeightNorm module(linear);

//   module.Parameters().randu();
//   module.Reset();

//   linear->Bias().zeros();

//   input = arma::zeros(10, 1);
//   module.Forward(input, output);

//   // Test the Backward function.
//   module.Backward(input, input, delta);

//   REQUIRE(0 == arma::accu(output));
//   REQUIRE(arma::accu(delta) == 0);
// }

// General ANN serialization test.
template<typename LayerType>
void ANNLayerSerializationTest(LayerType& layer)
{
  arma::mat input(5, 100, arma::fill::randu);
  arma::mat output(5, 100, arma::fill::randu);

  FFN<> model;
  model.Add<Linear>(10);
  model.Add<LayerType>(layer);
  model.Add<ReLU>();
  model.Add<Linear>(output.n_rows);
  model.Add<LogSoftMax>();

  ens::StandardSGD opt(0.1, 1, 5, -100, false);
  model.Train(input, output, opt);

  arma::mat originalOutput;
  model.Predict(input, originalOutput);

  // Now serialize the model.
  FFN<> xmlModel, jsonModel, binaryModel;
  SerializeObjectAll(model, xmlModel, jsonModel, binaryModel);

  // Ensure that predictions are the same.
  arma::mat modelOutput, xmlOutput, jsonOutput, binaryOutput;
  model.Predict(input, modelOutput);
  xmlModel.Predict(input, xmlOutput);
  jsonModel.Predict(input, jsonOutput);
  binaryModel.Predict(input, binaryOutput);

  CheckMatrices(originalOutput, modelOutput, 1e-5);
  CheckMatrices(originalOutput, xmlOutput, 1e-5);
  CheckMatrices(originalOutput, jsonOutput, 1e-5);
  CheckMatrices(originalOutput, binaryOutput, 1e-5);
}

/**
 * Simple serialization test for batch normalization layer.
 */
TEST_CASE("BatchNormSerializationTest", "[ANNLayerTest]")
{
  BatchNorm layer;
  ANNLayerSerializationTest(layer);
}

// /**
//  * Simple serialization test for layer normalization layer.
//  */
// TEST_CASE("LayerNormSerializationTest", "[ANNLayerTest]")
// {
//   LayerNorm<> layer(10);
//   ANNLayerSerializationTest(layer);
// }

/**
 * Test that the functions that can modify and access the parameters of the
 * Convolution layer work.
 */
TEST_CASE("ConvolutionLayerParametersTest", "[ANNLayerTest]")
{
  // Parameter order: outSize, kW, kH, dW, dH, padW, padH, paddingType.
  Convolution layer1(2, 3, 4, 5, 6, std::tuple<size_t, size_t>(7, 8),
      std::tuple<size_t, size_t>(9, 10), "none");
  Convolution layer2(3, 4, 5, 6, 7, std::tuple<size_t, size_t>(8, 9),
      std::tuple<size_t, size_t>(10, 11), "none");

  // Make sure we can get the parameters successfully.
  REQUIRE(layer1.KernelWidth() == 3);
  REQUIRE(layer1.KernelHeight() == 4);
  REQUIRE(layer1.StrideWidth() == 5);
  REQUIRE(layer1.StrideHeight() == 6);
  REQUIRE(layer1.PadWLeft() == 7);
  REQUIRE(layer1.PadWRight() == 8);
  REQUIRE(layer1.PadHTop() == 9);
  REQUIRE(layer1.PadHBottom() == 10);

  // Now modify the parameters to match the second layer.
  layer1.KernelWidth() = 4;
  layer1.KernelHeight() = 5;
  layer1.StrideWidth() = 6;
  layer1.StrideHeight() = 7;
  layer1.PadWLeft() = 8;
  layer1.PadWRight() = 9;
  layer1.PadHTop() = 10;
  layer1.PadHBottom() = 11;

  // Now ensure all results are the same.
  REQUIRE(layer1.KernelWidth() == layer2.KernelWidth());
  REQUIRE(layer1.KernelHeight() == layer2.KernelHeight());
  REQUIRE(layer1.StrideWidth() == layer2.StrideWidth());
  REQUIRE(layer1.StrideHeight() == layer2.StrideHeight());
  REQUIRE(layer1.PadWLeft() == layer2.PadWLeft());
  REQUIRE(layer1.PadWRight() == layer2.PadWRight());
  REQUIRE(layer1.PadHTop() == layer2.PadHTop());
  REQUIRE(layer1.PadHBottom() == layer2.PadHBottom());
}

/**
 * Test that the padding options are working correctly in Convolution layer.
 */
TEST_CASE("ConvolutionLayerPaddingTest", "[ANNLayerTest]")
{
  arma::mat output, input, delta;

  // Check valid padding option.
  Convolution module1(1, 3, 3, 1, 1, std::tuple<size_t, size_t>(1, 1),
      std::tuple<size_t, size_t>(1, 1), "valid");
  module1.InputDimensions() = std::vector<size_t>({ 7, 7 });
  module1.ComputeOutputDimensions();
  arma::mat weights1(module1.WeightSize(), 1);
  REQUIRE(weights1.n_elem == 10);
  module1.SetWeights(weights1.memptr());

  // Test the Forward function.
  input = arma::linspace<arma::colvec>(0, 48, 49);
  output.set_size(module1.OutputSize(), 1);
  module1.Parameters().zeros();
  module1.Forward(input, output);

  REQUIRE(arma::accu(output) == 0);
  REQUIRE(output.n_rows == 25);
  REQUIRE(output.n_cols == 1);

  // Test the Backward function.
  delta.set_size(arma::size(input));
  module1.Backward(input, output, delta);

  // Check same padding option.
  Convolution module2(1, 3, 3, 1, 1, std::tuple<size_t, size_t>(0, 0),
      std::tuple<size_t, size_t>(0, 0), "same");
  module2.InputDimensions() = std::vector<size_t>({ 7, 7 });
  module2.ComputeOutputDimensions();
  arma::mat weights2(module2.WeightSize(), 1);
  REQUIRE(weights2.n_elem == 10);
  module2.SetWeights(weights2.memptr());

  // Test the forward function.
  input = arma::linspace<arma::colvec>(0, 48, 49);
  output.set_size(module2.OutputSize(), 1);
  module2.Parameters().zeros();
  module2.Forward(input, output);

  REQUIRE(arma::accu(output) == 0);
  REQUIRE(output.n_rows == 49);
  REQUIRE(output.n_cols == 1);

  // Test the backward function.
  delta.set_size(arma::size(input));
  module2.Backward(input, output, delta);
}

/**
 * Convolution layer numerical gradient test.
 */
TEST_CASE("GradientConvolutionLayerTest", "[ANNLayerTest]")
{
  struct GradientFunction
  {
    GradientFunction() :
        input(arma::linspace<arma::colvec>(0, 35, 36)),
        target(arma::mat("1"))
    {
      model = new FFN<NegativeLogLikelihood, RandomInitialization>();
      model->ResetData(input, target);
      model->Add<Convolution>(1, 3, 3, 1, 1, std::tuple<size_t, size_t>(0, 0),
          std::tuple<size_t, size_t>(0, 0), "same");
      model->Add<LogSoftMax>();

      model->InputDimensions() = std::vector<size_t>({ 6, 6 });
    }

    ~GradientFunction()
    {
      delete model;
    }

    double Gradient(arma::mat& gradient) const
    {
      double error = model->Evaluate(model->Parameters(), 0, 1);
      model->Gradient(model->Parameters(), 0, gradient, 1);
      return error;
    }

    arma::mat& Parameters() { return model->Parameters(); }

    FFN<NegativeLogLikelihood, RandomInitialization>* model;
    arma::mat input, target;
  } function;

  REQUIRE(CheckGradient(function) < 1e3);
}

/**
 * Test that the padding options in Transposed Convolution layer.
 *
TEST_CASE("TransposedConvolutionLayerPaddingTest", "[ANNLayerTest]")
{
  arma::mat output, input, delta;

  TransposedConvolution module1(1, 1, 3, 3, 1, 1, 0, 0, 4, 4, 6, 6, "VALID");
  // Test the forward function.
  // Valid Should give the same result.
  input = arma::linspace<arma::colvec>(0, 15, 16);
  module1.Parameters() = arma::mat(9 + 1, 1, arma::fill::zeros);
  module1.Reset();
  module1.Forward(input, output);
  // Value calculated using tensorflow.nn.conv2d_transpose().
  REQUIRE(arma::accu(output) == 0.0);

  // Test the Backward Function.
  module1.Backward(input, output, delta);
  REQUIRE(arma::accu(delta) == 0.0);

  // Test Valid for non zero padding.
  TransposedConvolution module2(1, 1, 3, 3, 2, 2,
      std::tuple<size_t, size_t>(0, 0), std::tuple<size_t, size_t>(0, 0),
      2, 2, 5, 5, "VALID");
  // Test the forward function.
  input = arma::linspace<arma::colvec>(0, 3, 4);
  module2.Parameters() = arma::mat(25 + 1, 1, arma::fill::zeros);
  module2.Parameters()(2) = 8.0;
  module2.Parameters()(4) = 6.0;
  module2.Parameters()(6) = 4.0;
  module2.Parameters()(8) = 2.0;
  module2.Reset();
  module2.Forward(input, output);
  // Value calculated using torch.nn.functional.conv_transpose2d().
  REQUIRE(arma::accu(output) == 120.0);

  // Test the Backward Function.
  module2.Backward(input, output, delta);
  REQUIRE(arma::accu(delta) == 960.0);

  // Test for same padding type.
  TransposedConvolution module3(1, 1, 3, 3, 2, 2, 0, 0, 3, 3, 3, 3, "SAME");
  // Test the forward function.
  input = arma::linspace<arma::colvec>(0, 8, 9);
  module3.Parameters() = arma::mat(9 + 1, 1, arma::fill::zeros);
  module3.Reset();
  module3.Forward(input, output);
  REQUIRE(arma::accu(output) == 0);
  REQUIRE(output.n_rows == input.n_rows);
  REQUIRE(output.n_cols == input.n_cols);

  // Test the Backward Function.
  module3.Backward(input, output, delta);
  REQUIRE(arma::accu(delta) == 0.0);

  // Output shape should equal input.
  TransposedConvolution module4(1, 1, 3, 3, 1, 1,
    std::tuple<size_t, size_t>(2, 2), std::tuple<size_t, size_t>(2, 2),
    5, 5, 5, 5, "SAME");
  // Test the forward function.
  input = arma::linspace<arma::colvec>(0, 24, 25);
  module4.Parameters() = arma::mat(9 + 1, 1, arma::fill::zeros);
  module4.Reset();
  module4.Forward(input, output);
  REQUIRE(arma::accu(output) == 0);
  REQUIRE(output.n_rows == input.n_rows);
  REQUIRE(output.n_cols == input.n_cols);

  // Test the Backward Function.
  module4.Backward(input, output, delta);
  REQUIRE(arma::accu(delta) == 0.0);

  TransposedConvolution module5(1, 1, 3, 3, 2, 2, 0, 0, 2, 2, 2, 2, "SAME");
  // Test the forward function.
  input = arma::linspace<arma::colvec>(0, 3, 4);
  module5.Parameters() = arma::mat(25 + 1, 1, arma::fill::zeros);
  module5.Reset();
  module5.Forward(input, output);
  REQUIRE(arma::accu(output) == 0);
  REQUIRE(output.n_rows == input.n_rows);
  REQUIRE(output.n_cols == input.n_cols);

  // Test the Backward Function.
  module5.Backward(input, output, delta);
  REQUIRE(arma::accu(delta) == 0.0);

  TransposedConvolution module6(1, 1, 4, 4, 1, 1, 1, 1, 5, 5, 5, 5, "SAME");
  // Test the forward function.
  input = arma::linspace<arma::colvec>(0, 24, 25);
  module6.Parameters() = arma::mat(16 + 1, 1, arma::fill::zeros);
  module6.Reset();
  module6.Forward(input, output);
  REQUIRE(arma::accu(output) == 0);
  REQUIRE(output.n_rows == input.n_rows);
  REQUIRE(output.n_cols == input.n_cols);

  // Test the Backward Function.
  module6.Backward(input, output, delta);
  REQUIRE(arma::accu(delta) == 0.0);
}
*/

/**
 * Simple test for Lp Pooling layer.
 */
// TEST_CASE("LpMaxPoolingTestCase", "[ANNLayerTest]")
// {
//   // For rectangular input to pooling layers.
//   arma::mat input = arma::mat(8, 1);
//   arma::mat output;
//   input.zeros();
//   input(0) = input(6) = 30;
//   input(1) = input(7) = 120;
//   input(2) = input(4) = 272;
//   input(3) = input(5) = 315;
//   // Output-Size should be 1 x 2.
//   // Square output.
//   LpPooling<> module1(4, 2, 2, 2, 2);
//   module1.InputHeight() = 2;
//   module1.InputWidth() = 4;
//   module1.Forward(input, output);
//   // Calculated using torch.nn.LPPool2d().
//   REQUIRE(arma::accu(output) - 706.0 == Approx(0.0).margin(2e-5));
//   REQUIRE(output.n_elem == 2);
//
//   // For Square input.
//   input = arma::mat(16, 1);
//   input.zeros();
//   input(0) = 4;
//   input(1) = 3;
//   input(3) = 12;
//   input(7) = 35;
//   input(8) = 6;
//   input(11) = 7;
//   input(12) = 8;
//   input(15) = 24;
//   // Output-Size should be 2 x 2.
//   // Square output.
//   LpPooling<> module3(2, 2, 2, 2, 2);
//   module3.InputHeight() = 4;
//   module3.InputWidth() = 4;
//   module3.Forward(input, output);
//   // Calculated using torch.nn.LPPool2d().
//   REQUIRE(arma::accu(output) - 77.0 == Approx(0.0).margin(2e-5));
//   REQUIRE(output.n_elem == 4);
// }

/**
 * Simple test for AddMerge layer.
 */
TEST_CASE("AddMergeTestCase", "[ANNLayerTest]")
{
  // For rectangular input to pooling layers.
  arma::mat input = arma::mat(28, 1);
  input.zeros();
  input(0) = input(16) = 1;
  input(1) = input(17) = 2;
  input(2) = input(18) = 3;
  input(3) = input(19) = 4;
  input(4) = input(20) = 5;
  input(5) = input(23) = 6;
  input(6) = input(24) = 7;
  input(14) = input(25) = 8;
  input(15) = input(26) = 9;

  AddMerge module1;
  module1.Add<MeanPooling>(2, 2, 2, 2, false);
  module1.Add<MeanPooling>(2, 2, 2, 2, false);

  AddMerge module2;
  module2.Add<MeanPooling>(2, 2, 2, 2, true);
  module2.Add<MeanPooling>(2, 2, 2, 2, true);

  module1.InputDimensions() = std::vector<size_t>({ 7, 4 });
  module1.ComputeOutputDimensions();
  module2.InputDimensions() = std::vector<size_t>({ 7, 4 });
  module2.ComputeOutputDimensions();

  // Calculated using torch.nn.MeanPool2d().
  arma::mat result1, result2;
  result1  <<  1.5000  <<  8.5000  <<  arma::endr
           <<  3.5000  <<  8.0000  <<  arma::endr
           <<  5.5000  <<  12.0000 <<  arma::endr
           <<  7.0000  <<  5.0000  <<  arma::endr;

  result2  <<  1.5000  <<  8.5000  <<  arma::endr
           <<  3.5000  <<  8.0000  <<  arma::endr
           <<  5.5000  <<  12.0000 <<  arma::endr;

  arma::mat output1, output2;
  output1.set_size(8, 1);
  output2.set_size(6, 1);
  module1.Forward(input, output1);
  REQUIRE(arma::accu(output1) == 51.0);
  module2.Forward(input, output2);
  REQUIRE(arma::accu(output2) == 39.0);
  output1.reshape(4, 2);
  output2.reshape(3, 2);
  CheckMatrices(output1, result1, 1e-1);
  CheckMatrices(output2, result2, 1e-1);

  arma::mat prevDelta1, prevDelta2;
  prevDelta1  << 3.6000 << -0.9000 << arma::endr
              << 3.6000 << -0.9000 << arma::endr
              << 3.6000 << -0.9000 << arma::endr
              << 3.6000 << -0.9000 << arma::endr;

  prevDelta2  << 3.6000 << -0.9000 << arma::endr
              << 3.6000 << -0.9000 << arma::endr
              << 3.6000 << -0.9000 << arma::endr;
  arma::mat delta1, delta2;
  delta1.set_size(28, 1);
  delta2.set_size(28, 1);
  prevDelta1.reshape(8, 1);
  prevDelta2.reshape(6, 1);
  module1.Backward(input, prevDelta1, delta1);
  REQUIRE(arma::accu(delta1) == Approx(21.6).epsilon(1e-3));
  module2.Backward(input, prevDelta2, delta2);
  REQUIRE(arma::accu(delta2) == Approx(16.2).epsilon(1e-3));
}

/**
 * Complex test for AddMerge layer.
 * This test includes: 
 * 1. AddMerge layer inside the AddMerge layer.
 * 2. Batch Size > 1.
 * 3. AddMerge layer with single child layer.
 */
TEST_CASE("AddMergeAdvanceTestCase", "[ANNLayerTest]")
{
  AddMerge r;
  AddMerge* r2 = new AddMerge();
  r2->Add<Linear>(5);
  r.Add<Linear>(5);
  r.Add(r2);
  r.InputDimensions() = std::vector<size_t>({ 5 });
  r.ComputeOutputDimensions();
  arma::mat rParams(r.WeightSize(), 1);
  r.SetWeights((double*) rParams.memptr());
  r.Network()[0]->Parameters().fill(2.0);
  ((AddMerge*) r.Network()[1])->Network()[0]->Parameters().fill(-1.0);

  Linear l(5);
  l.InputDimensions() = std::vector<size_t>({ 5 });
  l.ComputeOutputDimensions();
  arma::mat lParams(l.WeightSize(), 1);
  l.SetWeights((double*) lParams.memptr());
  l.Parameters().fill(1.0);

  arma::mat input(arma::randn(5, 10));
  arma::mat output1, output2;
  output1.set_size(5, 10);
  output2.set_size(5, 10);

  r.Forward(input, output1);
  l.Forward(input, output2);

  CheckMatrices(output1, output2, 1e-3);

  arma::mat delta1, delta2;
  delta1.set_size(5, 10);
  delta2.set_size(5, 10);
  r.Backward(input, output1, delta1);
  l.Backward(input, output2, delta2);

  CheckMatrices(output1, output2, 1e-3);
}

/**
 * Simple test for Identity layer.
 */
TEST_CASE("IdentityTestCase", "[ANNLayerTest]")
{
  // For rectangular input to pooling layers.
  arma::mat input = arma::mat(12, 1, arma::fill::randn);
  arma::mat output;
  // Output-Size should be 4 x 3.
  output.set_size(12, 1);

  Identity module1;
  module1.InputDimensions() = std::vector<size_t>({ 4, 3 });
  module1.ComputeOutputDimensions();
  module1.Forward(input, output);
  CheckMatrices(output, input, 1e-1);
  REQUIRE(output.n_elem == 12);
  REQUIRE(output.n_cols == 1);
  REQUIRE(input.memptr() != output.memptr());

  arma::mat prevDelta = arma::mat(12, 1, arma::fill::randn);
  arma::mat delta;
  delta.set_size(12, 1);
  module1.Backward(input, prevDelta, delta);
  CheckMatrices(delta, prevDelta, 1e-1);
  REQUIRE(delta.memptr() != prevDelta.memptr());
}

/**
 * Simple test for Mean Pooling layer.
 */
TEST_CASE("MeanPoolingTestCase", "[ANNLayerTest]")
{
  // For rectangular input to pooling layers.
  arma::mat input = arma::mat(28, 1);
  input.zeros();
  input(0) = input(16) = 1;
  input(1) = input(17) = 2;
  input(2) = input(18) = 3;
  input(3) = input(19) = 4;
  input(4) = input(20) = 5;
  input(5) = input(23) = 6;
  input(6) = input(24) = 7;
  input(14) = input(25) = 8;
  input(15) = input(26) = 9;

  MeanPooling module1(2, 2, 2, 2, false);
  MeanPooling module2(2, 2, 2, 2, true);
  module1.InputDimensions() = std::vector<size_t>({ 7, 4 });
  module1.ComputeOutputDimensions();
  module2.InputDimensions() = std::vector<size_t>({ 7, 4 });
  module2.ComputeOutputDimensions();

  // Calculated using torch.nn.MeanPool2d().
  arma::mat result1 = { { 0.7500, 4.2500 },
                        { 1.7500, 4.0000 },
                        { 2.7500, 6.0000 },
                        { 3.5000, 2.5000 } };
  
  arma::mat result2 = { { 0.7500, 4.2500 },
                        { 1.7500, 4.0000 },
                        { 2.7500, 6.0000 } };

  arma::mat output1, output2;
  output1.set_size(8, 1);
  output2.set_size(6, 1);
  module1.Forward(input, output1);
  REQUIRE(arma::accu(output1) == 25.5);
  module2.Forward(input, output2);
  REQUIRE(arma::accu(output2) == 19.5);
  output1.reshape(4, 2);
  output2.reshape(3, 2);
  CheckMatrices(output1, result1, 1e-1);
  CheckMatrices(output2, result2, 1e-1);

  arma::mat prevDelta1 = { { 3.6000, -0.9000 },
                           { 3.6000, -0.9000 },
                           { 3.6000, -0.9000 },
                           { 3.6000, -0.9000 } };

  arma::mat prevDelta2 = { { 3.6000, -0.9000 }, 
                           { 3.6000, -0.9000 }, 
                           { 3.6000, -0.9000 } };

  arma::mat delta1, delta2;
  delta1.set_size(28, 1);
  delta2.set_size(28, 1);
  prevDelta1.reshape(8, 1);
  prevDelta2.reshape(6, 1);
  module1.Backward(input, prevDelta1, delta1);
  REQUIRE(arma::accu(delta1) == Approx(10.8).epsilon(1e-3));
  module2.Backward(input, prevDelta2, delta2);
  REQUIRE(arma::accu(delta2) == Approx(8.1).epsilon(1e-3));
}

/**
 * Simple test for Max Pooling layer.
 */
TEST_CASE("MaxPoolingTestCase", "[ANNLayerTest]")
{
  // For rectangular input to pooling layers.
  arma::mat input = arma::mat(12, 1);
  arma::mat output;
  input.zeros();
  input(0) = 1;
  input(1) = 2;
  input(2) = 3;
  input(3) = input(8) = 7;
  input(4) = 4;
  input(5) = 5;
  input(6) = input(7) = 6;
  input(10) = 8;
  input(11) = 9;
  // Output-Size should be 2 x 2.
  output.set_size(4, 1);

  // Square output.
  MaxPooling module1(2, 2, 2, 1);
  module1.InputDimensions() = std::vector<size_t>({ 4, 3 });
  module1.ComputeOutputDimensions();
  module1.Forward(input, output);
  // Calculated using torch.nn.MaxPool2d().
  REQUIRE(arma::accu(output) == 28);
  REQUIRE(output.n_elem == 4);
  REQUIRE(output.n_cols == 1);

  // For Square input.
  input = arma::mat(9, 1);
  input.zeros();
  input(0) = 6;
  input(1) = 3;
  input(2) = 9;
  input(3) = 3;
  input(6) = 3;
  // Output-Size should be 1 x 2.
  output.set_size(2, 1);

  // Rectangular output.
  MaxPooling module2(3, 2, 3, 1);
  module2.InputDimensions() = std::vector<size_t>({ 3, 3 });
  module2.ComputeOutputDimensions();
  module2.Forward(input, output);
  // Calculated using torch.nn.MaxPool2d().
  REQUIRE(arma::accu(output) == 12.0);
  REQUIRE(output.n_elem == 2);
  REQUIRE(output.n_cols == 1);

  // For Square input.
  input = arma::mat(16, 1);
  input.zeros();
  input(0) = 6;
  input(1) = 3;
  input(2) = 9;
  input(4) = 3;
  input(8) = 3;
  // Output-Size should be 3 x 3.
  output.set_size(9, 1);

  // Square output.
  MaxPooling module3(2, 2, 1, 1);
  module3.InputDimensions() = std::vector<size_t>({ 4, 4 });
  module3.ComputeOutputDimensions();
  module3.Forward(input, output);
  // Calculated using torch.nn.MaxPool2d().
  REQUIRE(arma::accu(output) == 30.0);
  REQUIRE(output.n_elem == 9);
  REQUIRE(output.n_cols == 1);

  // For Rectangular input.
  input = arma::mat(6, 1);
  input.zeros();
  input(0) = 1;
  input(1) = 1;
  input(3) = 1;
  // Output-Size should be 2 x 2.
  output.set_size(4, 1);

  // Square output.
  MaxPooling module4(2, 1, 1, 1);
  module4.InputDimensions() = std::vector<size_t>({ 3, 2 });
  module4.ComputeOutputDimensions();
  module4.Forward(input, output);
  // Calculated using torch.nn.MaxPool2d().
  REQUIRE(arma::accu(output) == 3);
  REQUIRE(output.n_elem == 4);
  REQUIRE(output.n_cols == 1);
}

/**
 * Test that the functions that can modify and access the parameters of the
 * Glimpse layer work.
 *
TEST_CASE("GlimpseLayerParametersTest", "[ANNLayerTest]")
{
  // Parameter order : inSize, size, depth, scale, inputWidth, inputHeight.
  Glimpse layer1(1, 2, 3, 4, 5, 6);
  Glimpse layer2(1, 2, 3, 4, 6, 7);

  // Make sure we can get the parameters successfully.
  REQUIRE(layer1.InputHeight() == 6);
  REQUIRE(layer1.InputWidth() == 5);
  REQUIRE(layer1.Scale() == 4);
  REQUIRE(layer1.Depth() == 3);
  REQUIRE(layer1.GlimpseSize() == 2);
  REQUIRE(layer1.InSize() == 1);

  // Now modify the parameters to match the second layer.
  layer1.InputHeight() = 7;
  layer1.InputWidth() = 6;

  // Now ensure that all the results are the same.
  REQUIRE(layer1.InputHeight() == layer2.InputHeight());
  REQUIRE(layer1.InputWidth() == layer2.InputWidth());
  REQUIRE(layer1.Scale() == layer2.Scale());
  REQUIRE(layer1.Depth() == layer2.Depth());
  REQUIRE(layer1.GlimpseSize() == layer2.GlimpseSize());
  REQUIRE(layer1.InSize() == layer2.InSize());
}
*/

/**
 * Test that the function that can access the stdev parameter of the
 * Reinforce Normal layer works.
 *
TEST_CASE("ReinforceNormalLayerParametersTest", "[ANNLayerTest]")
{
  // Parameter : stdev.
  ReinforceNormal layer(4.0);

  // Make sure we can get the parameter successfully.
  REQUIRE(layer.StandardDeviation() == 4.0);
}
*/

/**
 * Simple test for Adaptive pooling for Max Pooling layer.
 */
TEST_CASE("AdaptiveMaxPoolingTestCase", "[ANNLayerTest]")
{
  // For rectangular input.
  arma::mat input = arma::mat(12, 1);
  arma::mat output, delta;

  input.zeros();
  input(0) = 1;
  input(1) = 2;
  input(2) = 3;
  input(3) = input(8) = 7;
  input(4) = 4;
  input(5) = 5;
  input(6) = input(7) = 6;
  input(10) = 8;
  input(11) = 9;
  // Output-Size should be 2 x 2.
  // Square output.
  AdaptiveMaxPooling module1(2, 2);
  output.set_size(4, 1);
  module1.InputDimensions() = std::vector<size_t>({ 4, 3 });
  module1.ComputeOutputDimensions();
  module1.Training() = true;
  module1.Forward(input, output);
  // Calculated using torch.nn.AdaptiveMaxPool2d().
  REQUIRE(arma::accu(output) == 28);
  REQUIRE(output.n_elem == 4);
  REQUIRE(output.n_cols == 1);
  // Test the Backward Function.
  delta.set_size(12, 1);
  module1.Backward(input, output, delta);
  REQUIRE(arma::accu(delta) == 28.0);

  // For Square input.
  input = arma::mat(9, 1);
  input.zeros();
  input(0) = 6;
  input(1) = 3;
  input(2) = 9;
  input(3) = 3;
  input(6) = 3;
  // Output-Size should be 1 x 2.
  // Rectangular output.
  AdaptiveMaxPooling module2(2, 1);
  output.set_size(2, 1);
  module2.InputDimensions() = std::vector<size_t>({ 3, 3 });
  module2.ComputeOutputDimensions();
  module2.Training() = true;
  module2.Forward(input, output);
  // Calculated using torch.nn.AdaptiveMaxPool2d().
  REQUIRE(arma::accu(output) == 15.0);
  REQUIRE(output.n_elem == 2);
  REQUIRE(output.n_cols == 1);
  // Test the Backward Function.
  delta.set_size(9, 1);
  module2.Backward(input, output, delta);
  REQUIRE(arma::accu(delta) == 15.0);

  // For Square input.
  input = arma::mat(16, 1);
  input.zeros();
  input(0) = 6;
  input(1) = 3;
  input(2) = 9;
  input(4) = 3;
  input(8) = 3;
  // Output-Size should be 3 x 3.
  // Square output.
  AdaptiveMaxPooling module3(3, 3);
  output.set_size(9, 1);
  module3.InputDimensions() = std::vector<size_t>({ 4, 4 });
  module3.ComputeOutputDimensions();
  module3.Training() = true;
  module3.Forward(input, output);
  // Calculated using torch.nn.AdaptiveMaxPool2d().
  REQUIRE(arma::accu(output) == 30.0);
  REQUIRE(output.n_elem == 9);
  REQUIRE(output.n_cols == 1);
  // Test the Backward Function.
  delta.set_size(16, 1);
  module3.Backward(input, output, delta);
  REQUIRE(arma::accu(delta) == 30.0);

  // For Rectangular input.
  input = arma::mat(20, 1);
  input.zeros();
  input(0) = 1;
  input(1) = 1;
  input(3) = 1;
  // Output-Size should be 2 x 2.
  // Square output.
  AdaptiveMaxPooling module4(2, 2);
  output.set_size(4, 1);
  module4.InputDimensions() = std::vector<size_t>({ 5, 4 });
  module4.ComputeOutputDimensions();
  module4.Training() = true;
  module4.Forward(input, output);
  // Calculated using torch.nn.AdaptiveMaxPool2d().
  REQUIRE(arma::accu(output) == 2);
  REQUIRE(output.n_elem == 4);
  REQUIRE(output.n_cols == 1);
  // Test the Backward Function.
  delta.set_size(20, 1);
  module4.Backward(input, output, delta);
  REQUIRE(arma::accu(delta) == 2.0);
}

/**
 * Simple test for Adaptive pooling for Mean Pooling layer.
 *
 */
TEST_CASE("AdaptiveMeanPoolingTestCase", "[ANNLayerTest]")
{
  // For rectangular input.
  arma::mat input = arma::mat(12, 1);
  arma::mat output, delta;

  input.zeros();
  input(0) = 1;
  input(1) = 2;
  input(2) = 3;
  input(3) = input(8) = 7;
  input(4) = 4;
  input(5) = 5;
  input(6) = input(7) = 6;
  input(10) = 8;
  input(11) = 9;
  // Output-Size should be 2 x 2.
  // Square output.
  AdaptiveMeanPooling module1(2, 2);
  output.set_size(4, 1);
  module1.InputDimensions() = std::vector<size_t>({ 4, 3 });
  module1.ComputeOutputDimensions();
  module1.Forward(input, output);
  // Calculated using torch.nn.AdaptiveAvgPool2d().
  REQUIRE(arma::accu(output) == 19.75);
  REQUIRE(output.n_elem == 4);
  REQUIRE(output.n_cols == 1);
  // Test the Backward Function.
  delta.set_size(12, 1);
  module1.Backward(input, output, delta);
  REQUIRE(arma::accu(delta) == 19.75);

  // For Square input.
  input = arma::mat(9, 1);
  input.zeros();
  input(0) = 6;
  input(1) = 3;
  input(2) = 9;
  input(3) = 3;
  input(6) = 3;
  // Output-Size should be 1 x 2.
  // Rectangular output.
  AdaptiveMeanPooling module2(1, 2);
  output.set_size(2, 1);
  module2.InputDimensions() = std::vector<size_t>({ 3, 3 });
  module2.ComputeOutputDimensions();
  module2.Forward(input, output);
  // Calculated using torch.nn.AdaptiveAvgPool2d().
  REQUIRE(arma::accu(output) == 4.5);
  REQUIRE(output.n_elem == 2);
  REQUIRE(output.n_cols == 1);
  // Test the Backward Function.
  delta.set_size(9, 1);
  module2.Backward(input, output, delta);
  REQUIRE(arma::accu(delta) == 4.50);

  // For Square input.
  input = arma::mat(16, 1);
  input.zeros();
  input(0) = 6;
  input(1) = 3;
  input(2) = 9;
  input(4) = 3;
  input(8) = 3;
  // Output-Size should be 3 x 3.
  // Square output.
  AdaptiveMeanPooling module3(3, 3);
  output.set_size(9, 1);
  module3.InputDimensions() = std::vector<size_t>({ 4, 4 });
  module3.ComputeOutputDimensions();
  module3.Forward(input, output);
  // Calculated using torch.nn.AdaptiveAvgPool2d().
  REQUIRE(arma::accu(output) == 10.5);
  REQUIRE(output.n_elem == 9);
  REQUIRE(output.n_cols == 1);
  // Test the Backward Function.
  delta.set_size(16, 1);
  module3.Backward(input, output, delta);
  REQUIRE(arma::accu(delta) == 10.5);

  // For Rectangular input.
  input = arma::mat(24, 1);
  input.zeros();
  input(0) = 3;
  input(1) = 3;
  input(4) = 3;
  // Output-Size should be 3 x 3.
  // Square output.
  AdaptiveMeanPooling module4(3, 3);
  output.set_size(9, 1);
  module4.InputDimensions() = std::vector<size_t>({ 6, 4 });
  module4.ComputeOutputDimensions();
  module4.Forward(input, output);
  // Calculated using torch.nn.AdaptiveAvgPool2d().
  REQUIRE(arma::accu(output) == 2.25);
  REQUIRE(output.n_elem == 9);
  REQUIRE(output.n_cols == 1);
  // Test the Backward Function.
  delta.set_size(24, 1);
  module4.Backward(input, output, delta);
  REQUIRE(arma::accu(delta) == 2.25);
}

/*
TEST_CASE("TransposedConvolutionalLayerOptionalParameterTest", "[ANNLayerTest]")
{
  Sequential* decoder = new Sequential();

  // Check if we can create an object without specifying output.
  REQUIRE_NOTHROW(decoder->Add<TransposedConvolution>(24, 16,
      5, 5, 1, 1, 0, 0, 10, 10));

  REQUIRE_NOTHROW(decoder->Add<TransposedConvolution>(16, 1,
      15, 15, 1, 1, 1, 1, 14, 14));

  delete decoder;
}
*/

TEST_CASE("BatchNormWithMinBatchesTest", "[ANNLayerTest]")
{
  arma::mat input, output, result, runningMean, runningVar, delta;

  // The input test matrix is of the form 3 x 2 x 4 x 1 where
  // number of images are 3 and number of feature maps are 2.
  input = { { 1, 446, 42 },
            { 2, 16, 63 },
            { 3, 13, 63 },
            { 4, 21, 21 },
            { 1, 13, 11 },
            { 32, 45, 42 },
            { 22, 16, 63 },
            { 32, 13, 42 } };

  // Output calculated using torch.nn.BatchNorm2d().
  result = { { -0.4786, 3.2634, -0.1338 },
             { -0.4702, -0.3525, 0.0427 },
             { -0.4618, -0.3777, 0.0427 },
             { -0.4534, -0.3104, -0.3104 },
             { -1.5429, -0.8486, -0.9643 },
             { 0.2507, 1.0029, 0.8293 },
             { -0.3279, -0.675, 2.0443 },
             { 0.2507 , -0.8486 , 0.8293 } };

  // Check correctness of batch normalization.
  BatchNorm module1(2, 2, 1e-5, false, 0.1);
  module1.Training() = true;
  module1.InputDimensions() = std::vector<size_t>({ 1, 4, 2 });
  module1.ComputeOutputDimensions();
  arma::mat moduleParams(module1.WeightSize(), 1);
  module1.CustomInitialize(moduleParams, module1.WeightSize());
  module1.SetWeights((double*) moduleParams.memptr());
  output.set_size(8, 3);
  module1.Forward(input, output);
  CheckMatrices(output, result, 1e-1);

  // Check backward function.
  delta.set_size(8, 3);
  module1.Backward(input, output, delta);
  // delta.print();
  // std::cout << arma::accu(delta) << std::endl;
  REQUIRE(arma::accu(delta) == Approx(0.0102676).epsilon(1e-5));

  // Check values for running mean and running variance.
  // Calculated using torch.nn.BatchNorm2d().
  runningMean = arma::mat(2, 1);
  runningVar = arma::mat(2, 1);
  runningMean(0) = 5.7917;
  runningMean(1) = 2.76667;
  runningVar(0) = 1543.6545;
  runningVar(1) = 33.488;

  CheckMatrices(runningMean, module1.TrainingMean(), 1e-3);
  CheckMatrices(runningVar, module1.TrainingVariance(), 1e-2);

  // Check correctness of layer when running mean and variance
  // are updated using cumulative average.
  BatchNorm module2;
  module2.Training() = true;
  module2.InputDimensions() = std::vector<size_t>({ 1, 4, 2 });
  module2.ComputeOutputDimensions();
  arma::mat moduleParams2(module2.WeightSize(), 1);
  module2.CustomInitialize(moduleParams2, module2.WeightSize());
  module2.SetWeights((double*) moduleParams2.memptr());
  output.set_size(8, 3);
  module2.Forward(input, output);
  CheckMatrices(output, result, 1e-1);

  // Check values for running mean and running variance.
  // Calculated using torch.nn.BatchNorm2d().
  runningMean(0) = 57.9167;
  runningMean(1) = 27.6667;
  runningVar(0) = 15427.5380;
  runningVar(1) = 325.8787;

  CheckMatrices(runningMean, module2.TrainingMean(), 1e-2);
  CheckMatrices(runningVar, module2.TrainingVariance(), 1e-2);

  // Check correctness when model is testing.
  arma::mat deterministicOutput;
  module1.Training() = false;
  deterministicOutput.set_size(8, 3);
  module1.Forward(input, deterministicOutput);

  result.clear();
  result = { { -0.12195, 11.20426, 0.92158 },
             { -0.0965, 0.259824, 1.4560 },
             { -0.071054, 0.183567, 1.45607 },
             { -0.045601, 0.3870852, 0.38708 },
             { -0.305288, 1.7683, 1.4227 },
             { 5.05166, 7.29812, 6.7797 },
             { 3.323614, 2.2867, 10.4086 },
             { 5.05166, 1.7683, 6.7797 } };

  CheckMatrices(result, deterministicOutput, 1e-1);
}

/**
 * Batch Normalization layer numerical gradient test.
 */
TEST_CASE("GradientBatchNormWithConvolutionTest", "[ANNLayerTest]")
{
  struct GradientFunction
  {
    GradientFunction() :
        input(arma::randn(16, 1024)),
        target(arma::zeros(1, 1024))
    {
      model = new FFN<NegativeLogLikelihood, NguyenWidrowInitialization>();
      model->ResetData(input, target);
      model->Add<Convolution>(2, 3, 3);
      model->Add<BatchNorm>();
      model->Add<Linear>(2);
      model->Add<LogSoftMax>();

      model->InputDimensions() = std::vector<size_t>({ 4, 4, 1 });
    }

    ~GradientFunction()
    {
      delete model;
    }

    double Gradient(arma::mat& gradient) const
    {
      double error = model->Evaluate(model->Parameters(), 0, 1024);
      model->Gradient(model->Parameters(), 0, gradient, 1024);
      return error;
    }

    arma::mat& Parameters() { return model->Parameters(); }

    FFN<NegativeLogLikelihood, NguyenWidrowInitialization>* model;
    arma::mat input, target;
  } function;

  double gradient = CheckGradient(function);

  REQUIRE(gradient < 1e-1);
}

TEST_CASE("ConvolutionLayerTestCase", "[ANNLayerTest]")
{
  arma::mat input, output;

  // The input test matrix is of the form 3 x 2 x 4 x 1 where
  // number of images are 3 and number of feature maps are 2.
  input = { { 1, 446, 42 },
            { 2, 16, 63 },
            { 3, 13, 63 },
            { 4, 21, 21 },
            { 1, 13, 11 },
            { 32, 45, 42 },
            { 22, 16 , 63 },
            { 32, 13 , 42 } };

  Convolution layer(4, 1, 1, 1, 1, 0, 0);
  layer.InputDimensions() = std::vector<size_t>({ 4, 1, 2 });
  layer.ComputeOutputDimensions();
  arma::mat layerWeights(layer.WeightSize(), 1);
  layer.SetWeights(layerWeights.memptr());
  output.set_size(layer.OutputSize(), 3);

  // Set weights to 1.0 and bias to 0.0.
  layer.Weight().fill(1.0);
  layer.Bias().zeros();
  layer.Forward(input, output);

  // Value calculated using torch.nn.Conv2d().
  REQUIRE(arma::accu(output) == 4108);

  // Set bias to one.
  layer.Bias().fill(1.0);
  layer.Forward(input, output);

  // Value calculated using torch.nn.Conv2d().
  REQUIRE(arma::accu(output) == 4156);
}

<<<<<<< HEAD
=======
TEST_CASE("NoBiasConvolutionLayerTestCase", "[ANNLayerTest]")
{
  arma::mat input, output;

  // The input test matrix is of the form 3 x 2 x 4 x 1 where
  // number of images are 3 and number of feature maps are 2.
  input = { { 1, 446, 42 },
            { 2, 16, 63 },
            { 3, 13, 63 },
            { 4, 21, 21 },
            { 1, 13, 11 },
            { 32, 45, 42 },
            { 22, 16 , 63 },
            { 32, 13 , 42 } };

  Convolution layer(4, 1, 1, 1, 1, 0, 0, "none", false);
  layer.InputDimensions() = std::vector<size_t>({ 4, 1, 2 });
  layer.ComputeOutputDimensions();
  REQUIRE(layer.WeightSize() == 8);
  arma::mat layerWeights(layer.WeightSize(), 1);
  layer.SetWeights(layerWeights.memptr());
  REQUIRE(layer.Bias().n_elem == 0);
  output.set_size(layer.OutputSize(), 3);

  // Set weights to 1.0 and bias to 0.0.
  layer.Weight().fill(1.0);
  layer.Bias().zeros();
  layer.Forward(input, output);

  // Value calculated using torch.nn.Conv2d().
  REQUIRE(arma::accu(output) == 4108);

  // Set bias to one.
  layer.Bias().fill(1.0);
  layer.Forward(input, output);

  // Value calculated using torch.nn.Conv2d().
  REQUIRE(arma::accu(output) == 4108);
}

// TEST_CASE("BatchNormDeterministicTest", "[ANNLayerTest]")
// {
//   FFN<> module;
//   module.Add<BatchNorm<>>(2, 1e-5, false);
//   module.Add<LogSoftMax<>>();

//   arma::mat input(4, 3), output;
//   module.ResetParameters();

//   // The model should switch to Deterministic mode for predicting.
//   module.Predict(input, output);
//   REQUIRE(boost::get<BatchNorm<>*>(module.Model()[0])->Deterministic() == true);

//   output.ones();
//   module.Train(input, output);
//   // The model should switch to training mode for predicting.
//   REQUIRE(boost::get<BatchNorm<>*>(module.Model()[0])->Deterministic() == 0);
// }

>>>>>>> 03833f38
// /**
//  * Linear module weight initialization test.
//  */
// TEST_CASE("LinearLayerWeightInitializationTest", "[ANNLayerTest]")
// {
//   size_t inSize = 10, outSize = 4;
//   Linear<> linear = Linear<>(inSize, outSize);
//   linear.Reset();
//   RandomInitialization().Initialize(linear.Weight());
//   linear.Bias().ones();

//   REQUIRE(std::equal(linear.Weight().begin(),
//       linear.Weight().end(), linear.Parameters().begin()));

//   REQUIRE(std::equal(linear.Bias().begin(),
//       linear.Bias().end(), linear.Parameters().begin() + inSize * outSize));

//   REQUIRE(linear.Weight().n_rows == outSize);
//   REQUIRE(linear.Weight().n_cols == inSize);
//   REQUIRE(linear.Bias().n_rows == outSize);
//   REQUIRE(linear.Bias().n_cols == 1);
//   REQUIRE(linear.Parameters().n_rows == inSize * outSize + outSize);
// }

// /**
//  * Atrous Convolution module weight initialization test.
//  */
// TEST_CASE("AtrousConvolutionLayerWeightInitializationTest", "[ANNLayerTest]")
// {
//   size_t inSize = 2, outSize = 3;
//   size_t kernelWidth = 4, kernelHeight = 5;
//   AtrousConvolution<> module = AtrousConvolution<>(inSize, outSize,
//       kernelWidth, kernelHeight, 6, 7, std::make_tuple(8, 9),
//       std::make_tuple(10, 11), 12, 13, 14, 15);
//   module.Reset();
//   RandomInitialization().Initialize(module.Weight());
//   module.Bias().ones();

//   REQUIRE(std::equal(module.Weight().begin(),
//       module.Weight().end(), module.Parameters().begin()));

//   REQUIRE(std::equal(module.Bias().begin(),
//       module.Bias().end(), module.Parameters().end() - outSize));

//   REQUIRE(module.Weight().n_rows == kernelWidth);
//   REQUIRE(module.Weight().n_cols == kernelHeight);
//   REQUIRE(module.Weight().n_slices == inSize * outSize);
//   REQUIRE(module.Bias().n_rows == outSize);
//   REQUIRE(module.Bias().n_cols == 1);
//   REQUIRE(module.Parameters().n_rows
//       == (outSize * inSize * kernelWidth * kernelHeight) + outSize);
// }

/**
 * Convolution module weight initialization test.
 */
TEST_CASE("ConvolutionLayerWeightInitializationTest", "[ANNLayerTest]")
{
  size_t inSize = 2, outSize = 3;
  size_t kernelWidth = 4, kernelHeight = 5;
  Convolution module = Convolution(outSize,
      kernelWidth, kernelHeight, 6, 7, std::tuple<size_t, size_t>(8, 9),
      std::tuple<size_t, size_t>(10, 11), "none");
  module.InputDimensions() = std::vector<size_t>({ 12, 13, 2 });
  module.ComputeOutputDimensions();
  arma::mat weights(module.WeightSize(), 1);
  module.SetWeights(weights.memptr());

  RandomInitialization().Initialize(module.Weight());
  module.Bias().ones();

  REQUIRE(std::equal(module.Weight().begin(),
      module.Weight().end(), module.Parameters().begin()));

  REQUIRE(std::equal(module.Bias().begin(),
      module.Bias().end(), module.Parameters().end() - outSize));

  REQUIRE(module.Weight().n_rows == kernelWidth);
  REQUIRE(module.Weight().n_cols == kernelHeight);
  REQUIRE(module.Weight().n_slices == outSize * inSize);
  REQUIRE(module.Bias().n_rows == outSize);
  REQUIRE(module.Bias().n_cols == 1);
  REQUIRE(module.Parameters().n_rows
      == (outSize * inSize * kernelWidth * kernelHeight) + outSize);
}

/**
 * Transposed Convolution module weight initialization test.
 *
TEST_CASE("TransposedConvolutionWeightInitializationTest", "[ANNLayerTest]")
{
  size_t inSize = 3, outSize = 3;
  size_t kernelWidth = 4, kernelHeight = 4;
  TransposedConvolution module = TransposedConvolution(inSize, outSize,
      kernelWidth, kernelHeight, 1, 1, 1, 1, 5, 5, 6, 6);
  module.Reset();
  RandomInitialization().Initialize(module.Weight());
  module.Bias().ones();

  REQUIRE(std::equal(module.Weight().begin(),
      module.Weight().end(), module.Parameters().begin()));

  REQUIRE(std::equal(module.Bias().begin(),
      module.Bias().end(), module.Parameters().end() - outSize));

  REQUIRE(module.Weight().n_rows == kernelWidth);
  REQUIRE(module.Weight().n_cols == kernelHeight);
  REQUIRE(module.Weight().n_slices == inSize * outSize);
  REQUIRE(module.Bias().n_rows == outSize);
  REQUIRE(module.Bias().n_cols == 1);
  REQUIRE(module.Parameters().n_rows
      == (outSize * inSize * kernelWidth * kernelHeight) + outSize);
}
*/

/**
 * Simple Test for ChannelShuffle layer.
 */
// TEST_CASE("ChannelShuffleLayerTest", "[ANNLayerTest]")
// {
//   arma::mat input1, output1, outputExpected1, outputBackward1;
//   ChannelShuffle<> module1(2, 2, 6, 2);
//
//   input1 << 1  << 13 << arma::endr
//          << 2  << 14 << arma::endr
//          << 3  << 15 << arma::endr
//          << 4  << 16 << arma::endr
//          << 5  << 17 << arma::endr
//          << 6  << 18 << arma::endr
//          << 7  << 19 << arma::endr
//          << 8  << 20 << arma::endr
//          << 9  << 21 << arma::endr
//          << 10 << 22 << arma::endr
//          << 11 << 23 << arma::endr
//          << 12 << 24 << arma::endr;
//   input1.reshape(24, 1);
//   // Value calculated using torch.nn.ChannelShuffle().
//   outputExpected1 << 1  << 17 << arma::endr
//                   << 2  << 18 << arma::endr
//                   << 3  << 19 << arma::endr
//                   << 4  << 20 << arma::endr
//                   << 13 << 9 << arma::endr
//                   << 14 << 10 << arma::endr
//                   << 15 << 11 << arma::endr
//                   << 16 << 12 << arma::endr
//                   << 5  << 21 << arma::endr
//                   << 6  << 22 << arma::endr
//                   << 7  << 23 << arma::endr
//                   << 8  << 24 << arma::endr;
//   outputExpected1.reshape(24, 1);
//   // Check the Forward pass of the layer.
//   module1.Forward(input1, output1);
//   CheckMatrices(output1, outputExpected1);
//
//   // Check the Backward pass of the layer.
//   module1.Backward(output1, output1, outputBackward1);
//   CheckMatrices(input1, outputBackward1);
//
// }

/**
 * Simple Test for PixelShuffle layer.
 */
// TEST_CASE("PixelShuffleLayerTest", "[ANNLayerTest]")
// {
//   arma::mat input1, output1, gy1, g1, outputExpected1, gExpected1;
//   arma::mat input2, output2, gy2, g2, outputExpected2, gExpected2;
//   PixelShuffle<> module1(2, 2, 2, 4);
//   PixelShuffle<> module2(2, 2, 2, 4);
//
//   // Input is a single image, of size (2,2) and having 4 channels.
//   input1 << 1 << 3 << 2 << 4 << 0 << 0 << 0 << 0 << 0 << 0 << 0 << 0 << 0 << 0
//       << 0 << 0 << arma::endr;
//   gy1 << 1 << 5 << 9 << 13 << 2 << 6 << 10 << 14 << 3 << 7 << 11 << 15 << 4 << 8
//       << 12 << 16 << arma::endr;
//
//   // Calculated using torch.nn.PixelShuffle().
//   outputExpected1 << 1 << 0 << 3 << 0 << 0 << 0 << 0 << 0 << 2 << 0 << 4 << 0
//       << 0 << 0 << 0 << 0 << arma::endr;
//   gExpected1 << 1 << 9 << 3 << 11 << 5 << 13 << 7 << 15 << 2 << 10 << 4 << 12
//       << 6 << 14 << 8 << 16 << arma::endr;
//
//   input1 = input1.t();
//   outputExpected1 = outputExpected1.t();
//   gy1 = gy1.t();
//   gExpected1 = gExpected1.t();
//
//   // Check the Forward pass of the layer.
//   module1.Forward(input1, output1);
//   CheckMatrices(output1, outputExpected1);
//
//   // Check the Backward pass of the layer.
//   module1.Backward(input1, gy1, g1);
//   CheckMatrices(g1, gExpected1);
//
//   // Input is a batch of 2 images, each of size (2,2) and having 4 channels.
//   input2 << 1 << 3 << 2 << 4 << 0 << 0 << 0 << 0 << 0 << 0 << 0 << 0 << 0 << 0
//       << 0 << 0 << arma::endr << 5 << 7 << 6 << 8 << 0 << 0 << 0 << 0 << 0 << 0
//       << 0 << 0 << 0 << 0 << 0 << 0 << arma::endr;
//   gy2 << 1 << 5 << 9 << 13 << 2 << 6 << 10 << 14 << 3 << 7 << 11 << 15 << 4 << 8
//       << 12 << 16 << arma::endr << 17 << 21 << 25 << 29 << 18 << 22 << 26 << 30
//       << 19 << 23 << 27 << 31 << 20 << 24 << 28 << 32 << arma::endr;
//
//   // Calculated using torch.nn.PixelShuffle().
//   outputExpected2 << 1 << 0 << 3 << 0 << 0 << 0 << 0 << 0 << 2 << 0 << 4 << 0
//       << 0 << 0 << 0 << 0 << arma::endr << 5 << 0 << 7 << 0 << 0 << 0 << 0 << 0
//       << 6 << 0 << 8 << 0 << 0 << 0 << 0 << 0 << arma::endr;
//   gExpected2 << 1 << 9 << 3 << 11 << 5 << 13 << 7 << 15 << 2 << 10 << 4 << 12
//       << 6 << 14 << 8 << 16 << arma::endr << 17 << 25 << 19 << 27 << 21 << 29
//       << 23 << 31 << 18 << 26 << 20 << 28 << 22 << 30 << 24 << 32 << arma::endr;
//
//   input2 = input2.t();
//   outputExpected2 = outputExpected2.t();
//   gy2 = gy2.t();
//   gExpected2 = gExpected2.t();
//
//   // Check the Forward pass of the layer.
//   module2.Forward(input2, output2);
//   CheckMatrices(output2, outputExpected2);
//
//   // Check the Backward pass of the layer.
//   module2.Backward(input2, gy2, g2);
//   CheckMatrices(g2, gExpected2);
// }

/**
 * Test that the function that can access the parameters of the
 * PixelShuffle layer works.
 */
// TEST_CASE("PixelShuffleLayerParametersTest", "[ANNLayerTest]")
// {
//   // Create the layer using the empty constructor.
//   PixelShuffle<> layer;
//
//   // Set the different input parameters of the layer.
//   layer.UpscaleFactor() = 2;
//   layer.InputHeight() = 2;
//   layer.InputWidth() = 2;
//   layer.InputChannels() = 4;
//
//   // Make sure we can get the parameters successfully.
//   REQUIRE(layer.UpscaleFactor() == 2);
//   REQUIRE(layer.InputHeight() == 2);
//   REQUIRE(layer.InputWidth() == 2);
//   REQUIRE(layer.InputChannels() == 4);
//
//   arma::mat input, output;
//   // Input is a batch of 2 images, each of size (2,2) and having 4 channels.
//   input << 1 << 3 << 2 << 4 << 0 << 0 << 0 << 0 << 0 << 0 << 0 << 0 << 0 << 0
//       << 0 << 0 << arma::endr << 5 << 7 << 6 << 8 << 0 << 0 << 0 << 0 << 0 << 0
//       << 0 << 0 << 0 << 0 << 0 << 0 << arma::endr;
//   input = input.t();
//   layer.Forward(input, output);
//
//   // Check whether output parameters are returned correctly.
//   REQUIRE(layer.OutputHeight() == 4);
//   REQUIRE(layer.OutputWidth() == 4);
//   REQUIRE(layer.OutputChannels() == 1);
// }

// /**
//  * Simple Test for SpatialDropout layer.
//  */
// TEST_CASE("SpatialDropoutLayerTest", "[ANNLayerTest]")
// {
//   arma::mat input, output, gy, g, temp;
//   arma::mat outputsExpected = arma::zeros(8, 12);
//   arma::mat gsExpected = arma::zeros(8, 12);

//   // Set the seed to a random value.
//   arma::arma_rng::set_seed_random();
//   SpatialDropout<> module(3, 0.2);

//   // Input is a batch of 2 images, each of size (2,2) and having 4 channels.
//   input = { 0.4963, 0.0885, 0.7682, 0.1320, 0.3074, 0.4901, 0.6341, 0.8964,
//       0.4556, 0.3489, 0.6323, 0.4017 };
//
//   gy = { 1, 3, 2, 4, 5, 7, 6, 8, 9, 11, 10, 12 };
//
//   // Following values have been calculated using torch.nn.Dropout2d(p=0.2).
//   temp = { 0, 0, 0, 0, 0, 0, 0, 0, 0, 0, 0, 0 };
//   outputsExpected.row(0) = temp;
//   temp = { 0, 0, 0, 0, 0.3842, 0.6126, 0.7926, 1.1205, 0.5695, 0.4361, 0.7904,
//       0.5021 };
//   outputsExpected.row(1) = temp;
//   temp = { 0.6204, 0.1106, 0.9603, 0.1650, 0, 0, 0, 0, 0.5695, 0.4361,
//       0.7904, 0.5021 };
//   outputsExpected.row(2) = temp;
//   temp = { 0.6204, 0.1106, 0.9603, 0.1650, 0.3842, 0.6126, 0.7926, 1.1205, 0,
//       0, 0, 0 };
//   outputsExpected.row(3) = temp;
//   temp = { 0, 0, 0, 0, 0, 0, 0, 0, 0.5695, 0.4361, 0.7904, 0.5021 };
//   outputsExpected.row(4) = temp;
//   temp = { 0, 0, 0, 0, 0.3842, 0.6126, 0.7926, 1.1205, 0, 0, 0, 0 };
//   outputsExpected.row(5) = temp;
//   temp = { 0.6204, 0.1106, 0.9603, 0.1650, 0, 0, 0, 0, 0, 0, 0, 0 };
//   outputsExpected.row(6) = temp;
//   temp = { 0.6204, 0.1106, 0.9603, 0.1650, 0.3842, 0.6126, 0.7926, 1.1205,
//       0.5695, 0.4361, 0.7904, 0.5021 };
//   outputsExpected.row(7) = temp;
//   temp = { 0, 0, 0, 0, 0, 0, 0, 0, 0, 0, 0, 0 };
//   gsExpected.row(0) = temp;
//   temp = { 0, 0, 0, 0, 6.2500, 8.7500, 7.5000, 10.0000, 11.2500, 13.7500,
//       12.5000, 15.0000 };
//   gsExpected.row(1) = temp;
//   temp = { 1.2500, 3.7500, 2.5000, 5.0000, 0, 0, 0, 0, 11.2500, 13.7500,
//       12.5000, 15.0000 };
//   gsExpected.row(2) = temp;
//   temp = { 1.2500, 3.7500, 2.5000, 5.0000, 6.2500, 8.7500, 7.5000, 10.0000, 0,
//       0, 0, 0 };
//   gsExpected.row(3) = temp;
//   temp = { 0, 0, 0, 0, 0, 0, 0, 0, 11.2500, 13.7500, 12.5000, 15.0000 };
//   gsExpected.row(4) = temp;
//   temp = { 0, 0, 0, 0, 6.2500, 8.7500, 7.5000, 10.0000, 0, 0, 0, 0 };
//   gsExpected.row(5) = temp;
//   temp = { 1.2500, 3.7500, 2.5000, 5.0000, 0, 0, 0, 0, 0, 0, 0, 0 };
//   gsExpected.row(6) = temp;
//   temp = { 1.2500, 3.7500, 2.5000, 5.0000, 6.2500, 8.7500, 7.5000, 10.0000,
//       11.2500, 13.7500, 12.5000, 15.0000 };
//   gsExpected.row(7) = temp;

//   input = input.t();
//   gy = gy.t();
//   outputsExpected = outputsExpected.t();
//   gsExpected = gsExpected.t();

//   // Compute the Forward and Backward passes and store the results.
//   module.Forward(input, output);
//   module.Backward(input, gy, g);

//   // Check through all possible cases, to find a match and then compare results.
//   for (size_t i = 0; i < outputsExpected.n_cols; ++i)
//   {
//     if (arma::approx_equal(outputsExpected.col(i), output, "absdiff", 1e-1))
//     {
//       // Check the correctness of the Forward pass of the layer.
//       CheckMatrices(output, outputsExpected.col(i), 1e-1);
//       // Check the correctness of the Backward pass of the layer.
//       CheckMatrices(g, gsExpected.col(i), 1e-1);
//     }
//   }

//   // Check if the output is same as input when using deterministic mode.
//   module.Deterministic() = true;
//   output.clear();
//   module.Forward(input, output);
//   CheckMatrices(output, input, 1e-1);
// }

// /**
//  * Test that the function that can access the parameters of the
//  * SpatialDropout layer works.
//  */
// TEST_CASE("SpatialDropoutLayerParametersTest", "[ANNLayerTest]")
// {
//   // Create the layer using the empty constructor.
//   SpatialDropout<> layer;

//   // Set the input parameters.
//   layer.Size() = 3;
//   layer.Ratio(0.2);

//   // Check whether the input parameters have been set correctly.
//   REQUIRE(layer.Size() == 3);
//   REQUIRE(layer.Ratio() == 0.2);
// }

/**
 * Simple Positional Encoding layer test.
 *
TEST_CASE("SimplePositionalEncodingTest", "[ANNLayerTest]")
{
  const size_t seqLength = 5;
  const size_t embedDim = 4;
  const size_t batchSize = 2;

  arma::mat input = arma::randu(embedDim * seqLength, batchSize);
  arma::mat gy = 0.01 * arma::randu(embedDim * seqLength, batchSize);
  arma::mat output, g;

  PositionalEncoding module(embedDim, seqLength);

  // Check Forward function.
  module.Forward(input, output);
  arma::mat pe = output - input;
  CheckMatrices(arma::mean(pe, 1), module.Encoding());

  // Check Backward function.
  module.Backward(input, gy, g);
  REQUIRE(std::equal(gy.begin(), gy.end(), g.begin()));
}
*/

/**
 * Jacobian test for Positional Encoding layer.
 *
TEST_CASE("JacobianPositionalEncodingTest", "[ANNLayerTest]")
{
  for (size_t i = 0; i < 5; ++i)
  {
    const size_t embedDim = 4;
    const size_t seqLength = math::RandInt(5, 10);
    arma::mat input;
    input.set_size(embedDim * seqLength, 1);

    PositionalEncoding module(embedDim, seqLength);

    double error = JacobianTest(module, input);
    REQUIRE(error <= 1e-5);
  }
}
*/

/**
 * Simple Multihead Attention test.
 *
TEST_CASE("SimpleMultiheadAttentionTest", "[ANNLayerTest]")
{
  size_t tLen = 5;
  size_t sLen = tLen;
  size_t embedDim = 4;
  size_t numHeads = 2;
  size_t bsz = 3;

  arma::mat query = 0.1 * arma::randu(embedDim * tLen, bsz);
  arma::mat output;

  arma::mat attnMask = arma::zeros(tLen, sLen);
  for (size_t i = 0; i < tLen; ++i)
  {
    for (size_t j = 0; j < sLen; ++j)
    {
      if (i < j)
        attnMask(i, j) = std::numeric_limits<double>::lowest();
    }
  }

  arma::mat keyPaddingMask = arma::zeros(1, sLen);
  keyPaddingMask(sLen - 1) = std::numeric_limits<double>::lowest();

  MultiheadAttention module(tLen, sLen, embedDim, numHeads);
  module.AttentionMask() = attnMask;
  module.KeyPaddingMask() = keyPaddingMask;
  module.Reset();
  module.Parameters().randu();

  // Forward test.
  arma::mat input = arma::join_cols(arma::join_cols(query, query), query);

  module.Forward(input, output);
  REQUIRE(output.n_rows == embedDim * tLen);
  REQUIRE(output.n_cols == bsz);

  // Backward test.
  arma::mat gy = 0.01 * arma::randu(embedDim * tLen, bsz);
  arma::mat g;
  module.Backward(input, gy, g);
  REQUIRE(g.n_rows == input.n_rows);
  REQUIRE(g.n_cols == input.n_cols);

  // Gradient test.
  arma::mat error = 0.05 * arma::randu(embedDim * tLen, bsz);
  arma::mat gradient;
  module.Gradient(input, error, gradient);
  REQUIRE(gradient.n_rows == module.Parameters().n_rows);
  REQUIRE(gradient.n_cols == module.Parameters().n_cols);
}
*/

/**
 * Jacobian MultiheadAttention module test.
 *
TEST_CASE("JacobianMultiheadAttentionTest", "[ANNLayerTest]")
{
  // Check when query = key = value.
  for (size_t i = 0; i < 5; ++i)
  {
    const size_t tgtSeqLen = 2;
    const size_t embedDim = 4;
    const size_t nHeads = 2;
    const size_t batchSize = 1;

    arma::mat query = arma::randu(embedDim * tgtSeqLen, batchSize);
    arma::mat input = arma::join_cols(arma::join_cols(query, query), query);

    MultiheadAttention module(tgtSeqLen, tgtSeqLen, embedDim, nHeads);
    module.Parameters().randu();

    double error = CustomJacobianTest(module, input);
    REQUIRE(error <= 1e-5);
  }

  // Check when key = value.
  for (size_t i = 0; i < 5; ++i)
  {
    const size_t tgtSeqLen = 2;
    const size_t srcSeqLen = math::RandInt(2, 5);
    const size_t embedDim = 4;
    const size_t nHeads = 2;
    const size_t batchSize = 1;

    arma::mat query = arma::randu(embedDim * tgtSeqLen, batchSize);
    arma::mat key = 0.091 * arma::randu(embedDim * srcSeqLen, batchSize);
    arma::mat input = arma::join_cols(arma::join_cols(query, key), key);

    MultiheadAttention module(tgtSeqLen, srcSeqLen, embedDim, nHeads);
    module.Parameters().randu();

    double error = CustomJacobianTest(module, input);
    REQUIRE(error <= 1e-5);
  }

  // Check when query, key and value are not same.
  for (size_t i = 0; i < 5; ++i)
  {
    const size_t tgtSeqLen = 2;
    const size_t srcSeqLen = math::RandInt(2, 5);
    const size_t embedDim = 4;
    const size_t nHeads = 2;
    const size_t batchSize = 1;

    arma::mat query = arma::randu(embedDim * tgtSeqLen, batchSize);
    arma::mat key = 0.091 * arma::randu(embedDim * srcSeqLen, batchSize);
    arma::mat value = 0.045 * arma::randu(embedDim * srcSeqLen, batchSize);
    arma::mat input = arma::join_cols(arma::join_cols(query, key), value);

    MultiheadAttention module(tgtSeqLen, srcSeqLen, embedDim, nHeads);
    module.Parameters().randu();

    double error = JacobianTest(module, input);
    REQUIRE(error <= 1e-5);
  }
}
*/

/**
 * Numerical gradient test for MultiheadAttention layer.
 *
TEST_CASE("GradientMultiheadAttentionTest", "[ANNLayerTest]")
{
  struct GradientFunction
  {
    GradientFunction() :
        tgtSeqLen(2),
        srcSeqLen(2),
        embedDim(4),
        nHeads(2),
        vocabSize(5),
        batchSize(2)
    {
      input = arma::randu(embedDim * (tgtSeqLen + 2 * srcSeqLen), batchSize);
      target = arma::zeros(vocabSize, batchSize);
      for (size_t i = 0; i < target.n_elem; ++i)
      {
        const size_t label = mlpack::math::RandInt(1, vocabSize);
        target(i) = label;
      }

      attnMask = arma::zeros(tgtSeqLen, srcSeqLen);
      for (size_t i = 0; i < tgtSeqLen; ++i)
      {
        for (size_t j = 0; j < srcSeqLen; ++j)
        {
          if (i < j)
            attnMask(i, j) = std::numeric_limits<double>::lowest();
        }
      }

      keyPaddingMask = arma::zeros(1, srcSeqLen);
      keyPaddingMask(srcSeqLen - 1) = std::numeric_limits<double>::lowest();

      model = new FFN<NegativeLogLikelihood, XavierInitialization>();
      model->ResetData(input, target);
      // attnModule = new MultiheadAttention(tgtSeqLen, srcSeqLen, embedDim,
      //     nHeads);
      // attnModule->AttentionMask() = attnMask;
      // attnModule->KeyPaddingMask() = keyPaddingMask;
      // model->Add(attnModule);
      model->Add<MultiheadAttention>(tgtSeqLen, srcSeqLen, embedDim, nHeads,
          attnMask, keyPaddingMask);
      model->Add<Linear>(embedDim * tgtSeqLen, vocabSize);
      model->Add<LogSoftMax>();
    }

    ~GradientFunction()
    {
      delete model;
    }

    double Gradient(arma::mat& gradient) const
    {
      double error = model->Evaluate(model->Parameters(), 0, batchSize);
      model->Gradient(model->Parameters(), 0, gradient, batchSize);
      return error;
    }

    arma::mat& Parameters() { return model->Parameters(); }

    FFN<NegativeLogLikelihood, XavierInitialization>* model;
    // MultiheadAttention* attnModule;

    arma::mat input, target, attnMask, keyPaddingMask;
    const size_t tgtSeqLen;
    const size_t srcSeqLen;
    const size_t embedDim;
    const size_t nHeads;
    const size_t vocabSize;
    const size_t batchSize;
  } function;

  REQUIRE(CheckGradient(function) <= 3e-06);
}
*/

/**
 * Simple tests for instance normalization layer.
 *
TEST_CASE("InstanceNormLayerTest", "[ANNLayerTest]")
{
  arma::mat input, result, output, delta, deltaExpected;
  arma::mat runningMean, runningVar;

  // Represents 2 images, each having 3 channels, and shape (3,2).
  input << 1  << 19  << arma::endr
        << 2  << 20  << arma::endr
        << 3  << 21  << arma::endr
        << 4  << 22  << arma::endr
        << 5  << 23  << arma::endr
        << 6  << 24  << arma::endr
        << 7  << 25  << arma::endr
        << 8  << 26  << arma::endr
        << 9  << 27  << arma::endr
        << 10 << 28  << arma::endr
        << 11 << 29  << arma::endr
        << 12 << 30  << arma::endr
        << 13 << 31  << arma::endr
        << 14 << 32  << arma::endr
        << 15 << 33  << arma::endr
        << 16 << 34  << arma::endr
        << 17 << 35  << arma::endr
        << 18 << 36  << arma::endr;

  // Output calculated using torch.nn.InstanceNorm2d().
  result  << -1.4638  << -1.4638 << arma::endr
          << -0.8783  << -0.8783 << arma::endr
          << -0.2928  << -0.2928 << arma::endr
          <<  0.2928  <<  0.2928 << arma::endr
          <<  0.8783  <<  0.8783 << arma::endr
          <<  1.4638  <<  1.4638 << arma::endr
          << -1.4638  << -1.4638 << arma::endr
          << -0.8783  << -0.8783 << arma::endr
          << -0.2928  << -0.2928 << arma::endr
          <<  0.2928  <<  0.2928 << arma::endr
          <<  0.8783  <<  0.8783 << arma::endr
          <<  1.4638  <<  1.4638 << arma::endr
          << -1.4638  << -1.4638 << arma::endr
          << -0.8783  << -0.8783 << arma::endr
          << -0.2928  << -0.2928 << arma::endr
          <<  0.2928  <<  0.2928 << arma::endr
          <<  0.8783  <<  0.8783 << arma::endr
          <<  1.4638  <<  1.4638 << arma::endr;

  // Calculated using torch.nn.InstanceNorm2d().
  deltaExpected << 1.8367 <<  1.8367 << arma::endr
                << 0.3967 <<  0.3967 << arma::endr
                << 0.0147 <<  0.0147 << arma::endr
                <<-0.0147 << -0.0147 << arma::endr
                <<-0.3967 << -0.3967 << arma::endr
                <<-1.8367 << -1.8367 << arma::endr
                << 1.8367 <<  1.8367 << arma::endr
                << 0.3967 <<  0.3967 << arma::endr
                << 0.0147 <<  0.0147 << arma::endr
                <<-0.0147 << -0.0147 << arma::endr
                <<-0.3967 << -0.3967 << arma::endr
                <<-1.8367 << -1.8367 << arma::endr
                << 1.8367 <<  1.8367 << arma::endr
                << 0.3967 <<  0.3967 << arma::endr
                << 0.0147 <<  0.0147 << arma::endr
                <<-0.0147 << -0.0147 << arma::endr
                <<-0.3967 << -0.3967 << arma::endr
                <<-1.8367 << -1.8367 << arma::endr;

  // Check Forward and Backward pass in non-deterministic mode.
  InstanceNorm<> module(3, input.n_cols, 1e-5, false, 0.1);
  output.zeros(arma::size(input));
  module.Forward(input, output);
  CheckMatrices(output, result, 1e-1);

  module.Backward(input, output, delta);
  CheckMatrices(delta, deltaExpected, 1e-1);

  runningMean = arma::mat(3, 1);
  runningVar = arma::mat(3, 1);
  runningMean(0) = 1.2500;
  runningMean(1) = 1.8500;
  runningMean(2) = 2.4500;
  runningVar(0) = 1.2500;
  runningVar(1) = 1.2500;
  runningVar(2) = 1.2500;

  CheckMatrices(runningMean, module.TrainingMean(), 1e-1);
  CheckMatrices(runningVar, module.TrainingVariance(), 1e-1);

  // Check Forward pass in deterministic mode.
  InstanceNorm<> module1(3, input.n_cols, 1e-5, false, 0.1);
  module1.Deterministic() = true;
  output.zeros(arma::size(input));
  module1.Forward(input, output);

  // Calculated using torch.nn.InstanceNorm2d().
  result  <<  1.0000 <<  18.9999 << arma::endr
          <<  2.0000 <<  19.9999 << arma::endr
          <<  3.0000 <<  20.9999 << arma::endr
          <<  4.0000 <<  21.9999 << arma::endr
          <<  5.0000 <<  22.9999 << arma::endr
          <<  6.0000 <<  23.9999 << arma::endr
          <<  7.0000 <<  24.9999 << arma::endr
          <<  8.0000 <<  25.9999 << arma::endr
          <<  9.0000 <<  26.9999 << arma::endr
          << 10.0000 <<  27.9999 << arma::endr
          << 10.9999 <<  28.9999 << arma::endr
          << 11.9999 <<  29.9999 << arma::endr
          << 12.9999 <<  30.9998 << arma::endr
          << 13.9999 <<  31.9998 << arma::endr
          << 14.9999 <<  32.9998 << arma::endr
          << 15.9999 <<  33.9998 << arma::endr
          << 16.9999 <<  34.9998 << arma::endr
          << 17.9999 <<  35.9998 << arma::endr;

  CheckMatrices(output, result, 1e-1);
}
*/

/**
 * Test that the functions that can access the parameters of the
 * Instance Norm layer work.
 *
TEST_CASE("InstanceNormLayerParametersTest", "[ANNLayerTest]")
{
  // Parameter order : size, eps.
  InstanceNorm<> layer(7, 0, 1e-3);

  // Make sure we can get the parameters successfully.
  REQUIRE(layer.InputSize() == 7);
  REQUIRE(layer.Epsilon() == 1e-3);

  arma::mat runningMean(7, 1, arma::fill::randn);
  arma::mat runningVariance(7, 1, arma::fill::randn);

  layer.TrainingVariance() = runningVariance;
  layer.TrainingMean() = runningMean;
  CheckMatrices(layer.TrainingVariance(), runningVariance);
  CheckMatrices(layer.TrainingMean(), runningMean);
}
*/

/**
 * Instance Norm layer numerical gradient test.
 *
TEST_CASE("GradientInstanceNormLayerTest", "[ANNLayerTest]")
{
  // Add function gradient instantiation.
  // To make this test robust, check it ten times.
  bool pass = false;
  for (size_t trial = 0; trial < 10; trial++)
  {
    struct GradientFunction
    {
      GradientFunction()
      {
        input = arma::randn(16, 1024);
        arma::mat target;
        target.ones(1, 1024);

        model = new FFN<NegativeLogLikelihood, NguyenWidrowInitialization>();
        model->ResetData(input, target);
        model->Add<IdentityLayer<> >();
        model->Add<Convolution<> >(1, 2, 3, 3, 1, 1, 0, 0, 4, 4);
        model->Add<InstanceNorm<> > (2, 1024);
        model->Add<Linear<> >(2 * 2 * 2, 2);
        model->Add<LogSoftMax<> >();
      }

      ~GradientFunction()
      {
        delete model;
      }

      double Gradient(arma::mat& gradient) const
      {
        double error = model->Evaluate(model->Parameters(), 0, 1024, false);
        model->Gradient(model->Parameters(), 0, gradient, 1024);
        return error;
      }

      arma::mat& Parameters() { return model->Parameters(); }

      FFN<NegativeLogLikelihood, NguyenWidrowInitialization>* model;
      arma::mat input, target;
    } function;

    double gradient = CheckGradient(function);
    if (gradient < 1e-1)
    {
      pass = true;
      break;
    }
  }

  REQUIRE(pass);
}
*/<|MERGE_RESOLUTION|>--- conflicted
+++ resolved
@@ -5631,8 +5631,6 @@
   REQUIRE(arma::accu(output) == 4156);
 }
 
-<<<<<<< HEAD
-=======
 TEST_CASE("NoBiasConvolutionLayerTestCase", "[ANNLayerTest]")
 {
   arma::mat input, output;
@@ -5673,26 +5671,6 @@
   REQUIRE(arma::accu(output) == 4108);
 }
 
-// TEST_CASE("BatchNormDeterministicTest", "[ANNLayerTest]")
-// {
-//   FFN<> module;
-//   module.Add<BatchNorm<>>(2, 1e-5, false);
-//   module.Add<LogSoftMax<>>();
-
-//   arma::mat input(4, 3), output;
-//   module.ResetParameters();
-
-//   // The model should switch to Deterministic mode for predicting.
-//   module.Predict(input, output);
-//   REQUIRE(boost::get<BatchNorm<>*>(module.Model()[0])->Deterministic() == true);
-
-//   output.ones();
-//   module.Train(input, output);
-//   // The model should switch to training mode for predicting.
-//   REQUIRE(boost::get<BatchNorm<>*>(module.Model()[0])->Deterministic() == 0);
-// }
-
->>>>>>> 03833f38
 // /**
 //  * Linear module weight initialization test.
 //  */
