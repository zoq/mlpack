--- conflicted
+++ resolved
@@ -4397,7 +4397,6 @@
 }
 
 /**
-<<<<<<< HEAD
  * Simple Test for PixelShuffle layer.
  */
 TEST_CASE("PixelShuffleLayerTest", "[ANNLayerTest]")
@@ -4460,7 +4459,44 @@
   // Check the Backward pass of the layer.
   module2.Backward(input2, gy2, g2);
   CheckMatrices(g2, gExpected2);
-=======
+}
+
+/**
+ * Test that the function that can access the parameters of the
+ * PixelShuffle layer works.
+ */
+TEST_CASE("PixelShuffleLayerParametersTest", "[ANNLayerTest]")
+{
+  // Create the layer using the empty constructor.
+  PixelShuffle<> layer;
+
+  // Set the different input parameters of the layer.
+  layer.UpscaleFactor() = 2;
+  layer.InputHeight() = 2;
+  layer.InputWidth() = 2;
+  layer.InputChannels() = 4;
+
+  // Make sure we can get the parameters successfully.
+  REQUIRE(layer.UpscaleFactor() == 2);
+  REQUIRE(layer.InputHeight() == 2);
+  REQUIRE(layer.InputWidth() == 2);
+  REQUIRE(layer.InputChannels() == 4);
+
+  arma::mat input, output;
+  // Input is a batch of 2 images, each of size (2,2) and having 4 channels.
+  input << 1 << 3 << 2 << 4 << 0 << 0 << 0 << 0 << 0 << 0 << 0 << 0 << 0 << 0
+      << 0 << 0 << arma::endr << 5 << 7 << 6 << 8 << 0 << 0 << 0 << 0 << 0 << 0
+      << 0 << 0 << 0 << 0 << 0 << 0 << arma::endr;
+  input = input.t();
+  layer.Forward(input, output);
+
+  // Check whether output parameters are returned correctly.
+  REQUIRE(layer.OutputHeight() == 4);
+  REQUIRE(layer.OutputWidth() == 4);
+  REQUIRE(layer.OutputChannels() == 1);
+}
+
+/*
  * Simple Test for SpatialDropout layer.
  */
 TEST_CASE("SpatialDropoutLayerTest", "[ANNLayerTest]")
@@ -4556,44 +4592,10 @@
   output.clear();
   module.Forward(input, output);
   CheckMatrices(output, input, 1e-1);
->>>>>>> f99561e6
 }
 
 /**
  * Test that the function that can access the parameters of the
-<<<<<<< HEAD
- * PixelShuffle layer works.
- */
-TEST_CASE("PixelShuffleLayerParametersTest", "[ANNLayerTest]")
-{
-  // Create the layer using the empty constructor.
-  PixelShuffle<> layer;
-
-  // Set the different input parameters of the layer.
-  layer.UpscaleFactor() = 2;
-  layer.InputHeight() = 2;
-  layer.InputWidth() = 2;
-  layer.InputChannels() = 4;
-
-  // Make sure we can get the parameters successfully.
-  REQUIRE(layer.UpscaleFactor() == 2);
-  REQUIRE(layer.InputHeight() == 2);
-  REQUIRE(layer.InputWidth() == 2);
-  REQUIRE(layer.InputChannels() == 4);
-
-  arma::mat input, output;
-  // Input is a batch of 2 images, each of size (2,2) and having 4 channels.
-  input << 1 << 3 << 2 << 4 << 0 << 0 << 0 << 0 << 0 << 0 << 0 << 0 << 0 << 0
-      << 0 << 0 << arma::endr << 5 << 7 << 6 << 8 << 0 << 0 << 0 << 0 << 0 << 0
-      << 0 << 0 << 0 << 0 << 0 << 0 << arma::endr;
-  input = input.t();
-  layer.Forward(input, output);
-
-  // Check whether output parameters are returned correctly.
-  REQUIRE(layer.OutputHeight() == 4);
-  REQUIRE(layer.OutputWidth() == 4);
-  REQUIRE(layer.OutputChannels() == 1);
-=======
  * SpatialDropout layer works.
  */
 TEST_CASE("SpatialDropoutLayerParametersTest", "[ANNLayerTest]")
@@ -4608,7 +4610,6 @@
   // Check whether the input parameters have been set correctly.
   REQUIRE(layer.Size() == 3);
   REQUIRE(layer.Ratio() == 0.2);
->>>>>>> f99561e6
 }
 
 /**
