--- conflicted
+++ resolved
@@ -3,13 +3,7 @@
   arma_extend_test.cpp
   async_learning_test.cpp
   augmented_rnns_tasks_test.cpp
-<<<<<<< HEAD
-  bias_svd_test.cpp
-  block_krylov_svd_test.cpp
-=======
-  binarize_test.cpp
   bayesian_linear_regression_test.cpp
->>>>>>> c62fb588
   callback_test.cpp
   cf_test.cpp
   cli_binding_test.cpp
@@ -142,9 +136,6 @@
   adaboost_test.cpp
   akfn_test.cpp
   aknn_test.cpp
-<<<<<<< HEAD
-  binarize_test.cpp
-=======
   ann_dist_test.cpp
   ann_layer_test.cpp
   ann_regularizer_test.cpp
@@ -152,8 +143,8 @@
   ann_visitor_test.cpp
   armadillo_svd_test.cpp
   bias_svd_test.cpp
+  binarize_test.cpp
   block_krylov_svd_test.cpp
->>>>>>> c62fb588
   convolutional_network_test.cpp
   convolution_test.cpp
   image_load_test.cpp
@@ -163,20 +154,17 @@
   linear_regression_test.cpp
   load_save_test.cpp
   main.cpp
+  quic_svd_test.cpp
+  randomized_svd_test.cpp
+  regularized_svd_test.cpp
   scaling_test.cpp
   serialization_catch.cpp
   serialization_catch.hpp
   softmax_regression_test.cpp
-<<<<<<< HEAD
   split_data_test.cpp
-=======
-  quic_svd_test.cpp
-  randomized_svd_test.cpp
-  regularized_svd_test.cpp
   svd_batch_test.cpp
   svd_incremental_test.cpp
   svdplusplus_test.cpp
->>>>>>> c62fb588
   test_catch_tools.hpp
   main_tests/adaboost_test.cpp
   main_tests/approx_kfn_test.cpp
