--- conflicted
+++ resolved
@@ -47,15 +47,10 @@
     "This program will calculate the k-furthest-neighbors of a set of "
     "points. You may specify a separate set of reference points and query "
     "points, or just a reference set which will be used as both the reference "
-<<<<<<< HEAD
-    "and query set.",
-    // Example.
-=======
     "and query set.");
 
 // Example.
 BINDING_EXAMPLE(
->>>>>>> e5d138a3
     "For example, the following will calculate the 5 furthest neighbors of each"
     "point in " + PRINT_DATASET("input") + " and store the distances in " +
     PRINT_DATASET("distances") + " and the neighbors in " +
