/**
 * @file methods/lmnn/lmnn_main.cpp
 * @author Manish Kumar
 *
 * Executable for Large Margin Nearest Neighbors.
 *
 * mlpack is free software; you may redistribute it and/or modify it under the
 * terms of the 3-clause BSD license.  You should have received a copy of the
 * 3-clause BSD license along with mlpack.  If not, see
 * http://www.opensource.org/licenses/BSD-3-Clause for more information.
 */
#include <mlpack/prereqs.hpp>
#include <mlpack/core/util/io.hpp>
#include <mlpack/core/data/normalize_labels.hpp>
#include <mlpack/core/util/mlpack_main.hpp>
#include <mlpack/core/math/random.hpp>
#include <mlpack/core/metrics/lmetric.hpp>
#include <mlpack/methods/neighbor_search/neighbor_search.hpp>

#include "lmnn.hpp"

#include <ensmallen.hpp>

// Program Name.
BINDING_NAME("Large Margin Nearest Neighbors (LMNN)");

// Short description.
BINDING_SHORT_DESC(
    "An implementation of Large Margin Nearest Neighbors (LMNN), a distance "
    "learning technique.  Given a labeled dataset, this learns a transformation"
    " of the data that improves k-nearest-neighbor performance; this can be "
    "useful as a preprocessing step.");

// Long description.
BINDING_LONG_DESC(
    "This program implements Large Margin Nearest Neighbors, a distance "
    "learning technique.  The method seeks to improve k-nearest-neighbor "
    "classification on a dataset.  The method employes the strategy of "
    "reducing distance between similar labeled data points (a.k.a target "
    "neighbors) and increasing distance between differently labeled points"
    " (a.k.a impostors) using standard optimization techniques over the "
    "gradient of the distance between data points."
    "\n\n"
    "To work, this algorithm needs labeled data.  It can be given as the last "
    "row of the input dataset (specified with " + PRINT_PARAM_STRING("input") +
    "), or alternatively as a separate matrix (specified with " +
    PRINT_PARAM_STRING("labels") + ").  Additionally, a starting point for "
    "optimization (specified with " + PRINT_PARAM_STRING("distance") +
    "can be given, having (r x d) dimensionality.  Here r should satisfy "
    "1 <= r <= d, Consequently a Low-Rank matrix will be optimized. "
    "Alternatively, Low-Rank distance can be learned by specifying the " +
    PRINT_PARAM_STRING("rank") + "parameter (A Low-Rank matrix with uniformly "
    "distributed values will be used as initial learning point). "
    "\n\n"
    "The program also requires number of targets neighbors to work with ( "
    "specified with " + PRINT_PARAM_STRING("k") + "), A "
    "regularization parameter can also be passed, It acts as a trade of "
    "between the pulling and pushing terms (specified with " +
    PRINT_PARAM_STRING("regularization") + "), In addition, this "
    "implementation of LMNN includes a parameter to decide the interval "
    "after which impostors must be re-calculated (specified with " +
    PRINT_PARAM_STRING("range") + ")."
    "\n\n"
    "Output can either be the learned distance matrix (specified with " +
    PRINT_PARAM_STRING("output") +"), or the transformed dataset "
    " (specified with " + PRINT_PARAM_STRING("transformed_data") + "), or "
    "both. Additionally mean-centered dataset (specified with " +
    PRINT_PARAM_STRING("centered_data") + ") can be accessed given "
    "mean-centering (specified with " + PRINT_PARAM_STRING("center") +
    ") is performed on the dataset. Accuracy on initial dataset and final "
    "transformed dataset can be printed by specifying the " +
    PRINT_PARAM_STRING("print_accuracy") + "parameter. "
    "\n\n"
    "This implementation of LMNN uses AdaGrad, BigBatch_SGD, stochastic "
    "gradient descent, mini-batch stochastic gradient descent, or the L_BFGS "
    "optimizer. "
    "\n\n"
    "AdaGrad, specified by the value 'adagrad' for the parameter " +
    PRINT_PARAM_STRING("optimizer") + ", uses maximum of past squared "
    "gradients. It primarily on six parameters: the step size (specified "
    "with " + PRINT_PARAM_STRING("step_size") + "), the batch size (specified "
    "with " + PRINT_PARAM_STRING("batch_size") + "), the maximum number of "
    "passes (specified with " + PRINT_PARAM_STRING("passes") + "). In"
    "addition, a normalized starting point can be used by specifying the " +
    PRINT_PARAM_STRING("normalize") + " parameter. "
    "\n\n"
    "BigBatch_SGD, specified by the value 'bbsgd' for the parameter " +
    PRINT_PARAM_STRING("optimizer") + ", depends primarily on four parameters: "
    "the step size (specified with " + PRINT_PARAM_STRING("step_size") + "), "
    "the batch size (specified with " + PRINT_PARAM_STRING("batch_size") + "), "
    "the maximum number of passes (specified with " +
    PRINT_PARAM_STRING("passes") + ").  In addition, a normalized starting "
    "point can be used by specifying the " +
    PRINT_PARAM_STRING("normalize") + " parameter. "
    "\n\n"
    "Stochastic gradient descent, specified by the value 'sgd' for the "
    "parameter " + PRINT_PARAM_STRING("optimizer") + ", depends "
    "primarily on three parameters: the step size (specified with " +
    PRINT_PARAM_STRING("step_size") + "), the batch size (specified with " +
    PRINT_PARAM_STRING("batch_size") + "), and the maximum number of passes "
    "(specified with " + PRINT_PARAM_STRING("passes") + ").  In "
    "addition, a normalized starting point can be used by specifying the " +
    PRINT_PARAM_STRING("normalize") + " parameter. Furthermore, " +
    "mean-centering can be performed on the dataset by specifying the " +
    PRINT_PARAM_STRING("center") + "parameter. "
    "\n\n"
    "The L-BFGS optimizer, specified by the value 'lbfgs' for the parameter " +
    PRINT_PARAM_STRING("optimizer") + ", uses a back-tracking line search "
    "algorithm to minimize a function.  The following parameters are used by "
    "L-BFGS: " + PRINT_PARAM_STRING("max_iterations") + ", " +
    PRINT_PARAM_STRING("tolerance") +
    "(the optimization is terminated when the gradient norm is below this "
    "value).  For more details on the L-BFGS optimizer, consult either the "
    "mlpack L-BFGS documentation (in lbfgs.hpp) or the vast set of published "
    "literature on L-BFGS.  In addition, a normalized starting point can be "
    "used by specifying the " + PRINT_PARAM_STRING("normalize") + " parameter."
    "\n\n"
<<<<<<< HEAD
    "By default, the AMSGrad optimizer is used.",
    // Example.
=======
    "By default, the AMSGrad optimizer is used.");

// Example.
BINDING_EXAMPLE(
>>>>>>> e5d138a3
    "Example - Let's say we want to learn distance on iris dataset with "
    "number of targets as 3 using BigBatch_SGD optimizer. A simple call for "
    "the same will look like: "
    "\n\n" +
    PRINT_CALL("mlpack_lmnn", "input", "iris", "labels", "iris_labels",
    "k", 3, "optimizer", "bbsgd", "output", "output") +
    "\n\n"
    "An another program call making use of range & regularization parameter "
    "with dataset having labels as last column can be made as: "
    "\n\n" +
    PRINT_CALL("mlpack_lmnn", "input", "letter_recognition", "k", 5,
    "range", 10, "regularization", 0.4, "output", "output"));

// See also...
BINDING_SEE_ALSO("@nca", "#nca");
BINDING_SEE_ALSO("Large margin nearest neighbor on Wikipedia",
        "https://en.wikipedia.org/wiki/Large_margin_nearest_neighbor");
BINDING_SEE_ALSO("Distance metric learning for large margin nearest neighbor "
        "classification (pdf)", "http://papers.nips.cc/paper/2795-distance-"
        "metric-learning-for-large-margin-nearest-neighbor-classification.pdf");
BINDING_SEE_ALSO("mlpack::lmnn::LMNN C++ class documentation",
        "@doxygen/classmlpack_1_1lmnn_1_1LMNN.html");

PARAM_MATRIX_IN_REQ("input", "Input dataset to run LMNN on.", "i");
PARAM_MATRIX_IN("distance", "Initial distance matrix to be used as "
    "starting point", "d");
PARAM_UROW_IN("labels", "Labels for input dataset.", "l");
PARAM_INT_IN("k", "Number of target neighbors to use for each "
    "datapoint.", "k", 1);
PARAM_MATRIX_OUT("output", "Output matrix for learned distance matrix.", "o");
PARAM_MATRIX_OUT("transformed_data", "Output matrix for transformed dataset.",
    "D");
PARAM_MATRIX_OUT("centered_data", "Output matrix for mean-centered dataset.",
    "c");
PARAM_FLAG("print_accuracy", "Print accuracies on initial and transformed "
    "dataset", "P");
PARAM_STRING_IN("optimizer", "Optimizer to use; 'amsgrad', 'bbsgd', 'sgd', or "
    "'lbfgs'.", "O", "amsgrad");
PARAM_DOUBLE_IN("regularization", "Regularization for LMNN objective function ",
    "r", 0.5);
PARAM_INT_IN("rank", "Rank of distance matrix to be optimized. ", "A", 0);
PARAM_FLAG("normalize", "Use a normalized starting point for optimization. It"
    "is useful for when points are far apart, or when SGD is returning NaN.",
    "N");
PARAM_FLAG("center", "Perform mean-centering on the dataset. It is useful "
    "when the centroid of the data is far from the origin.", "C");
PARAM_INT_IN("passes", "Maximum number of full passes over dataset for "
    "AMSGrad, BB_SGD and SGD.", "p", 50);
PARAM_INT_IN("max_iterations", "Maximum number of iterations for "
    "L-BFGS (0 indicates no limit).", "n", 100000);
PARAM_DOUBLE_IN("tolerance", "Maximum tolerance for termination of AMSGrad, "
    "BB_SGD, SGD or L-BFGS.", "t", 1e-7);
PARAM_DOUBLE_IN("step_size", "Step size for AMSGrad, BB_SGD and SGD (alpha).",
    "a", 0.01);
PARAM_FLAG("linear_scan", "Don't shuffle the order in which data points are "
    "visited for SGD or mini-batch SGD.", "L");
PARAM_INT_IN("batch_size", "Batch size for mini-batch SGD.", "b", 50);
PARAM_INT_IN("range", "Number of iterations after which impostors needs to be "
    "recalculated", "R", 1);
PARAM_INT_IN("seed", "Random seed.  If 0, 'std::time(NULL)' is used.", "s", 0);

using namespace mlpack;
using namespace mlpack::lmnn;
using namespace mlpack::metric;
using namespace mlpack::util;
using namespace std;

// Function to calculate KNN accuracy.
double KNNAccuracy(const arma::mat& dataset,
                   const arma::Row<size_t>& labels,
                   const size_t k)
{
  // Get unique labels.
  arma::Row<size_t> uniqueLabels = arma::unique(labels);

  arma::Mat<size_t> neighbors;
  arma::mat distances;

  // KNN instance.
  neighbor::KNN knn;

  knn.Train(dataset);
  knn.Search(k, neighbors, distances);

  // Keep count.
  size_t count = 0;

  for (size_t i = 0; i < dataset.n_cols; ++i)
  {
    arma::vec Map;
    Map.zeros(uniqueLabels.n_cols);

    for (size_t j = 0; j < k; ++j)
    {
      Map(labels(neighbors(j, i))) +=
          1 / std::pow(distances(j, i) + 1, 2);
    }

    arma::vec index = arma::conv_to<arma::vec>::from(arma::find(Map
        == arma::max(Map)));

    // Increase count if labels match.
    if (index(0) == labels(i))
        count++;
  }

  // return accuracy.
  return ((double) count / dataset.n_cols) * 100;
}

static void mlpackMain()
{
  if (IO::GetParam<int>("seed") != 0)
    math::RandomSeed((size_t) IO::GetParam<int>("seed"));
  else
    math::RandomSeed((size_t) std::time(NULL));

  RequireAtLeastOnePassed({ "output" }, false, "no output will be saved");

  const string optimizerType = IO::GetParam<string>("optimizer");
  RequireParamInSet<string>("optimizer", { "amsgrad", "bbsgd", "sgd",
       "lbfgs" }, true, "unknown optimizer type");

  // Warn on unused parameters.
  if (optimizerType == "amsgrad")
  {
    ReportIgnoredParam("max_iterations", "L-BFGS optimizer is not being used");
  }
  else if (optimizerType == "bbsgd")
  {
    ReportIgnoredParam("max_iterations", "L-BFGS optimizer is not being used");
  }
  else if (optimizerType == "sgd")
  {
    ReportIgnoredParam("max_iterations", "L-BFGS optimizer is not being used");
  }
  else if (optimizerType == "lbfgs")
  {
    ReportIgnoredParam("step_size", "SGD optimizer is not being used");
    ReportIgnoredParam("linear_scan", "SGD optimizer is not being used");
    ReportIgnoredParam("batch_size", "SGD optimizer is not being used");
  }

  RequireParamValue<int>("k", [](int x) { return x > 0; }, true,
      "number of targets must be positive");
  RequireParamValue<int>("range", [](int x) { return x > 0; }, true,
      "range must be positive");
  RequireParamValue<int>("batch_size", [](int x) { return x > 0; }, true,
      "batch size must be positive");
  RequireParamValue<double>("regularization", [](double x)
      { return x >= 0.0; }, true, "regularization value must be non-negative");
  RequireParamValue<double>("step_size", [](double x)
      { return x >= 0.0; }, true, "step size value must be non-negative");
  RequireParamValue<int>("max_iterations", [](int x)
      { return x >= 0; }, true,
      "maximum number of iterations must be non-negative");
  RequireParamValue<int>("passes", [](int x) { return x >= 0; }, true,
      "maximum number of passes must be non-negative");
  RequireParamValue<double>("tolerance",
      [](double x) { return x >= 0.0; }, true,
      "tolerance must be non-negative");
  RequireParamValue<int>("rank", [](int x)
      { return x >= 0; }, true, "rank must be nonnegative");

  const size_t k = (size_t) IO::GetParam<int>("k");
  const double regularization = IO::GetParam<double>("regularization");
  const double stepSize = IO::GetParam<double>("step_size");
  const size_t passes = (size_t) IO::GetParam<int>("passes");
  const size_t maxIterations = (size_t) IO::GetParam<int>("max_iterations");
  const double tolerance = IO::GetParam<double>("tolerance");
  const bool normalize = IO::HasParam("normalize");
  const bool center = IO::HasParam("center");
  const bool printAccuracy = IO::HasParam("print_accuracy");
  const bool shuffle = !IO::HasParam("linear_scan");
  const size_t batchSize = (size_t) IO::GetParam<int>("batch_size");
  const size_t range = (size_t) IO::GetParam<int>("range");
  const size_t rank = (size_t) IO::GetParam<int>("rank");

  // Load data.
  arma::mat data = std::move(IO::GetParam<arma::mat>("input"));

  // Carry out mean-centering on the dataset, if necessary.
  if (center)
  {
    for (size_t i = 0; i < data.n_rows; ++i)
    {
      data.row(i) -= arma::mean(data.row(i));
    }
  }

  // Do we want to load labels separately?
  arma::Row<size_t> rawLabels(data.n_cols);
  if (IO::HasParam("labels"))
  {
    rawLabels = std::move(IO::GetParam<arma::Row<size_t>>("labels"));
  }
  else
  {
    Log::Info << "Using last column of input dataset as labels." << endl;
    for (size_t i = 0; i < data.n_cols; ++i)
      rawLabels[i] = (size_t) data(data.n_rows - 1, i);

    data.shed_row(data.n_rows - 1);
  }

  // Now, normalize the labels.
  arma::Col<size_t> mappings;
  arma::Row<size_t> labels;
  data::NormalizeLabels(rawLabels, labels, mappings);

  arma::mat distance;

  if (IO::HasParam("distance"))
  {
    distance = std::move(IO::GetParam<arma::mat>("distance"));
  }
  else if (rank)
  {
    distance = arma::randu(rank, data.n_rows);
  }
  // Normalize the data, if necessary.
  else if (normalize)
  {
    // Find the minimum and maximum values for each dimension.
    arma::vec ranges = arma::max(data, 1) - arma::min(data, 1);
    for (size_t d = 0; d < ranges.n_elem; ++d)
      if (ranges[d] == 0.0)
        ranges[d] = 1; // A range of 0 produces NaN later on.

    distance = diagmat(1.0 / ranges);
    Log::Info << "Using normalized starting point for optimization."
        << endl;
  }
  else
  {
    distance.eye();
  }

  // Now create the LMNN object and run the optimization.
  if (optimizerType == "amsgrad")
  {
    LMNN<LMetric<2>> lmnn(data, labels, k);
    lmnn.Regularization() = regularization;
    lmnn.Range() = range;
    lmnn.Optimizer().StepSize() = stepSize;
    lmnn.Optimizer().MaxIterations() = passes * data.n_cols;
    lmnn.Optimizer().Tolerance() = tolerance;
    lmnn.Optimizer().Shuffle() = shuffle;
    lmnn.Optimizer().BatchSize() = batchSize;

    lmnn.LearnDistance(distance);
  }
  else if (optimizerType == "bbsgd")
  {
    LMNN<LMetric<2>, ens::BBS_BB> lmnn(data, labels, k);
    lmnn.Regularization() = regularization;
    lmnn.Range() = range;
    lmnn.Optimizer().StepSize() = stepSize;
    lmnn.Optimizer().MaxIterations() = passes * data.n_cols;
    lmnn.Optimizer().Tolerance() = tolerance;
    lmnn.Optimizer().Shuffle() = shuffle;
    lmnn.Optimizer().BatchSize() = batchSize;

    lmnn.LearnDistance(distance);
  }
  else if (optimizerType == "sgd")
  {
    // Using SGD is not recommended as the learning matrix can
    // diverge to inf causing serious memory problems.
    LMNN<LMetric<2>, ens::StandardSGD> lmnn(data, labels, k);
    lmnn.Regularization() = regularization;
    lmnn.Range() = range;
    lmnn.Optimizer().StepSize() = stepSize;
    lmnn.Optimizer().MaxIterations() = passes * data.n_cols;
    lmnn.Optimizer().Tolerance() = tolerance;
    lmnn.Optimizer().Shuffle() = shuffle;
    lmnn.Optimizer().BatchSize() = batchSize;

    lmnn.LearnDistance(distance);
  }
  else if (optimizerType == "lbfgs")
  {
    LMNN<LMetric<2>, ens::L_BFGS> lmnn(data, labels, k);
    lmnn.Regularization() = regularization;
    lmnn.Range() = range;
    lmnn.Optimizer().MaxIterations() = maxIterations;
    lmnn.Optimizer().MinGradientNorm() = tolerance;

    lmnn.LearnDistance(distance);
  }

  // Print initial & final accuracies if required.
  if (printAccuracy)
  {
    double initAccuracy = KNNAccuracy(data, labels, k);
    double finalAccuracy = KNNAccuracy(distance * data, labels, k);

    Log::Info << "Accuracy on initial dataset: " << initAccuracy <<
        "%" << endl;
    Log::Info << "Accuracy on transformed dataset: " << finalAccuracy <<
        "%"<< endl;
  }

  // Save the output.
  if (IO::HasParam("output"))
    IO::GetParam<arma::mat>("output") = distance;
  if (IO::HasParam("transformed_data"))
    IO::GetParam<arma::mat>("transformed_data") = distance * data;
  if (IO::HasParam("centered_data"))
  {
    if (center)
      IO::GetParam<arma::mat>("centered_data") = std::move(data);
    else
      Log::Info << "Mean-centering was not performed. Centered dataset "
          "will not be saved." << endl;
  }
}<|MERGE_RESOLUTION|>--- conflicted
+++ resolved
@@ -115,15 +115,10 @@
     "literature on L-BFGS.  In addition, a normalized starting point can be "
     "used by specifying the " + PRINT_PARAM_STRING("normalize") + " parameter."
     "\n\n"
-<<<<<<< HEAD
-    "By default, the AMSGrad optimizer is used.",
-    // Example.
-=======
     "By default, the AMSGrad optimizer is used.");
 
 // Example.
 BINDING_EXAMPLE(
->>>>>>> e5d138a3
     "Example - Let's say we want to learn distance on iris dataset with "
     "number of targets as 3 using BigBatch_SGD optimizer. A simple call for "
     "the same will look like: "
