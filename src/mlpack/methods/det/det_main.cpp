/**
 * @file det_main.cpp
 * @author Parikshit Ram (pram@cc.gatech.edu)
 *
 * This file runs density estimation trees.
 *
 * mlpack is free software; you may redistribute it and/or modify it under the
 * terms of the 3-clause BSD license.  You should have received a copy of the
 * 3-clause BSD license along with mlpack.  If not, see
 * http://www.opensource.org/licenses/BSD-3-Clause for more information.
 */
#include <mlpack/prereqs.hpp>
#include <mlpack/core/util/cli.hpp>
#include "dt_utils.hpp"

using namespace mlpack;
using namespace mlpack::det;
using namespace std;

PROGRAM_INFO("Density Estimation With Density Estimation Trees",
    "This program performs a number of functions related to Density Estimation "
    "Trees.  The optimal Density Estimation Tree (DET) can be trained on a set "
    "of data (specified by --training_file or -t) using cross-validation (with "
    "number of folds specified by --folds).  This trained density estimation "
    "tree may then be saved to a model file with the --output_model_file (-M) "
    "option."
    "\n\n"
    "The variable importances of each dimension may be saved with the "
    "--vi_file (-i) option, and the density estimates on each training point "
    "may be saved to the file specified with the --training_set_estimates_file "
    "(-e) option."
    "\n\n"
    "This program also can provide density estimates for a set of test points, "
    "specified in the --test_file (-T) file.  The density estimation tree used "
    "for this task will be the tree that was trained on the given training "
    "points, or a tree stored in the file given with the --input_model_file "
    "(-m) parameter.  The density estimates for the test points may be saved "
    "into the file specified with the --test_set_estimates_file (-E) option.");

// Input data files.
PARAM_MATRIX_IN("training", "The data set on which to build a density "
    "estimation tree.", "t");

// Input or output model.
PARAM_MODEL_IN(DTree<arma::mat>, "input_model", "Trained density estimation "
    "tree to load.", "m");
PARAM_MODEL_OUT(DTree<arma::mat>, "output_model", "Output to save trained "
    "density estimation tree to.", "M");

// Output data files.
PARAM_MATRIX_IN("test", "A set of test points to estimate the density of.",
    "T");
PARAM_MATRIX_OUT("training_set_estimates", "The output density estimates on "
    "the training set from the final optimally pruned tree.", "e");
PARAM_MATRIX_OUT("test_set_estimates", "The output estimates on the test set "
    "from the final optimally pruned tree.", "E");
PARAM_MATRIX_OUT("vi", "The output variable importance values for each "
    "feature.", "i");

// Tagging and path printing options
PARAM_STRING_IN("path_format", "The format of path printing - lr|id-lr|lr-id",
                "p", "lr");

PARAM_STRING_OUT("tag_counters_file", "The file to output tag counters.", "c");

PARAM_STRING_OUT("raw_estimates_file", "The file to output the estimations from "
                 "the unpruned tree.", "u");

PARAM_STRING_OUT("tag_file", "The file to output the tags (and possibly paths) "
                 " for each sample in the test set.", "g");

PARAM_FLAG("skip_pruning", "Whether to bypass the pruning process and output "
              "the unpruned tree only", "s");

// Parameters for the training algorithm.
PARAM_INT_IN("folds", "The number of folds of cross-validation to perform for "
    "the estimation (0 is LOOCV)", "f", 10);
PARAM_INT_IN("min_leaf_size", "The minimum size of a leaf in the unpruned, "
    "fully grown DET.", "l", 5);
PARAM_INT_IN("max_leaf_size", "The maximum size of a leaf in the unpruned, "
    "fully grown DET.", "L", 10);
/*
PARAM_FLAG("volume_regularization", "This flag gives the used the option to use"
    "a form of regularization similar to the usual alpha-pruning in decision "
    "tree. But instead of regularizing on the number of leaves, you regularize "
    "on the sum of the inverse of the volume of the leaves (meaning you "
    "penalize low volume leaves.", "R");
*/


class PathCacher
{
public:
  enum PathFormat
  {
    FormatLR,
    FormatLR_ID,
    FormatID_LR
  };
  
  template <typename MatType>
  PathCacher(PathFormat fmt, DTree<MatType, int>* tree);
  
  template <typename MatType>
  void  Enter(const DTree<MatType, int>* node, const DTree<MatType, int>* parent);

  template <typename MatType>
  void  Leave(const DTree<MatType, int>* node, const DTree<MatType, int>* parent);
  
  const std::string&  PathFor(int tag) const;
  
  int                 ParentOf(int tag) const;
  
  size_t              NumNodes() const { return pathCache.size(); }
  
protected:
  typedef std::list<std::pair<bool, int> >      PathType;
  typedef std::vector<std::pair<int, string> >  PathCacheType;
  
  PathType      path;
  PathFormat    format;
  PathCacheType pathCache;
  
  std::string   BuildString();
};


int main(int argc, char *argv[])
{
  CLI::ParseCommandLine(argc, argv);

  // Validate input parameters.
  if (CLI::HasParam("training") && CLI::HasParam("input_model"))
    Log::Fatal << "Only one of --training_file (-t) or --input_model_file (-m) "
        << "may be specified!" << endl;

  if (!CLI::HasParam("training") && !CLI::HasParam("input_model"))
    Log::Fatal << "Neither --training_file (-t) nor --input_model_file (-m) "
        << "are specified!" << endl;

  if (!CLI::HasParam("training"))
  {
    if (CLI::HasParam("training_set_estimates"))
      Log::Warn << "--training_set_estimates_file (-e) ignored because "
          << "--training_file (-t) is not specified." << endl;
    if (CLI::HasParam("folds"))
      Log::Warn << "--folds (-f) ignored because --training_file (-t) is not "
          << "specified." << endl;
    if (CLI::HasParam("min_leaf_size"))
      Log::Warn << "--min_leaf_size (-l) ignored because --training_file (-t) "
          << "is not specified." << endl;
    if (CLI::HasParam("max_leaf_size"))
      Log::Warn << "--max_leaf_size (-L) ignored because --training_file (-t) "
          << "is not specified." << endl;
  }
  else if (!CLI::HasParam("output_model") &&
           !CLI::HasParam("training_set_estimates") &&
           !CLI::HasParam("vi"))
  {
    Log::Warn << "None of --output_model_file (-M), --training_set_estimates "
        << "(-e), or --vi (-i) are specified; no output will be saved!" << endl;
  }

  if (!CLI::HasParam("test") && CLI::HasParam("test_set_estimates"))
    Log::Warn << "--test_set_estimates_file (-E) ignored because --test_file "
        << "(-T) is not specified." << endl;

  // Are we training a DET or loading from file?
  DTree<arma::mat, int>* tree;
  if (CLI::HasParam("training"))
  {
    arma::mat trainingData = std::move(CLI::GetParam<arma::mat>("training"));

    const bool regularization = false;
//    const bool regularization = CLI::HasParam("volume_regularization");
    const int maxLeafSize = CLI::GetParam<int>("max_leaf_size");
    const int minLeafSize = CLI::GetParam<int>("min_leaf_size");
    const bool skipPruning = CLI::HasParam("skip_pruning");
    size_t folds = CLI::GetParam<int>("folds");
    
    if (folds == 0)
        folds = trainingData.n_cols;

    // Obtain the optimal tree.
    Timer::Start("det_training");
<<<<<<< HEAD
    tree = Trainer<arma::mat, int>(trainingData, folds, regularization,
        maxLeafSize, minLeafSize, "");
=======
    tree = Trainer<arma::mat, int>(trainingData, folds, regularization, 
                                   maxLeafSize, minLeafSize,
                                   CLI::GetParam<string>("raw_estimates_file"),
                                   skipPruning);
>>>>>>> 6dad5abe
    Timer::Stop("det_training");
    
    // Compute training set estimates, if desired.
    if (CLI::HasParam("training_set_estimates"))
    {
      // Compute density estimates for each point in the training set.
      arma::rowvec trainingDensities(trainingData.n_cols);
      Timer::Start("det_estimation_time");
      for (size_t i = 0; i < trainingData.n_cols; i++)
        trainingDensities[i] = tree->ComputeValue(trainingData.unsafe_col(i));
      Timer::Stop("det_estimation_time");

      CLI::GetParam<arma::mat>("training_set_estimates") =
          std::move(trainingDensities);
    }
  }
  else
  {
    tree = &CLI::GetParam<DTree<arma::mat>>("input_model");
  }

  // Compute the density at the provided test points and output the density in
  // the given file.
  if (CLI::HasParam("test"))
  {
<<<<<<< HEAD
    arma::mat testData = std::move(CLI::GetParam<arma::mat>("test"));
=======
    arma::mat testData;
    data::Load(testFile, testData, true);
    if (CLI::HasParam("test_set_estimates_file"))
    {
      // Compute test set densities.
      Timer::Start("det_test_set_estimation");
      arma::rowvec testDensities(testData.n_cols);
      
      for (size_t i = 0; i < testData.n_cols; i++)
        testDensities[i] = tree->ComputeValue(testData.unsafe_col(i));
      
      Timer::Stop("det_test_set_estimation");
>>>>>>> 6dad5abe

      if (CLI::GetParam<string>("test_set_estimates_file") != "")
        data::Save(CLI::GetParam<string>("test_set_estimates_file"),
            testDensities);
    }
    
    if (CLI::HasParam("tag_file"))
    {
      const string tagFile = CLI::GetParam<string>("tag_file");
      std::ofstream ofs;
      ofs.open(tagFile, std::ofstream::out);
      
      arma::Row<size_t> counters;

<<<<<<< HEAD
    if (CLI::HasParam("test_set_estimates"))
      CLI::GetParam<arma::mat>("test_set_estimates") = std::move(testDensities);
=======
      Timer::Start("det_test_set_tagging");
      if (!ofs.is_open())
      {
        Log::Warn << "Unable to open file '" << tagFile
          << "' to save tag membership info."
          << std::endl;
      }
      else if (CLI::HasParam("path_format"))
      {
        const bool reqCounters = CLI::HasParam("tag_counters_file");
        const string pathFormat = CLI::GetParam<string>("path_format");

        PathCacher::PathFormat theFormat;
        if (pathFormat == "lr" || pathFormat == "LR")
          theFormat = PathCacher::FormatLR;
        else if (pathFormat == "lr-id" || pathFormat == "LR-ID")
          theFormat = PathCacher::FormatLR_ID;
        else if (pathFormat == "id-lr" || pathFormat == "ID-LR")
          theFormat = PathCacher::FormatID_LR;
        else
        {
          Log::Warn << "Unknown path format specified: '" << pathFormat
            << "'. Valid are: lr | lr-id | id-lr. Defaults to 'lr'" << endl;
          theFormat = PathCacher::FormatLR;
        }
        
        PathCacher path(theFormat, tree);
        counters.zeros(path.NumNodes());
        
        for (size_t i = 0; i < testData.n_cols; i++)
        {
          int tag = tree->FindBucket(testData.unsafe_col(i));

          ofs << tag << " " << path.PathFor(tag) << std::endl;
          for (;tag >= 0 && reqCounters; tag = path.ParentOf(tag))
            counters(tag) += 1;
        }
        
        ofs.close();
        
        if (reqCounters)
        {
          ofs.open(CLI::GetParam<string>("tag_counters_file"),
                   std::ofstream::out);
          
          for (size_t j = 0;j < counters.n_elem; ++j)
            ofs << j << " "
                << counters(j) << " "
                << path.PathFor(j) << endl;
          
          ofs.close();
        }
      }
      else
      {
        int numLeaves = tree->TagTree();
        counters.zeros(numLeaves);
        
        for (size_t i = 0; i < testData.n_cols; i++)
        {
          const int tag = tree->FindBucket(testData.unsafe_col(i));
          
          ofs << tag << std::endl;
          counters(tag) += 1;
        }
        
        if (CLI::HasParam("tag_counters_file"))
          data::Save(CLI::GetParam<string>("tag_counters_file"), counters);
      }


      Timer::Stop("det_test_set_tagging");
      ofs.close();
    }
>>>>>>> 6dad5abe
  }

  // Print variable importance.
  if (CLI::HasParam("vi"))
  {
    arma::vec importances;
    tree->ComputeVariableImportance(importances);
    CLI::GetParam<arma::mat>("vi") = std::move(importances.t());
  }

  // Save the model, if desired.
  if (CLI::HasParam("output_model"))
    CLI::GetParam<DTree<arma::mat>>("output_model") = std::move(*tree);

  // Clean up memory, if we need to.
  if (!CLI::HasParam("input_model") && !CLI::HasParam("output_model"))
    delete tree;

<<<<<<< HEAD
  CLI::Destroy();
=======
  delete tree;
}


template <typename MatType>
PathCacher::PathCacher(PathCacher::PathFormat fmt, DTree<MatType, int>* dtree) : format(fmt)
{
  pathCache.resize(dtree->TagTree(0, true));
  pathCache[0] = PathCacheType::value_type(-1, "");
  dtree->EnumerateTree(*this);
}

template <typename MatType>
void  PathCacher::Enter(const DTree<MatType, int>* node,
                        const DTree<MatType, int>* parent)
{
  if (parent == nullptr)
    return;
  
  int tag = node->BucketTag();

  path.push_back(PathType::value_type(parent->Left() == node, tag));
  pathCache[tag] = PathCacheType::value_type(parent->BucketTag(),
                                             (node->SubtreeLeaves() > 1) ?
                                              "" : BuildString()
                                             );
}

template <typename MatType>
void  PathCacher::Leave(const DTree<MatType, int>* , const DTree<MatType, int>* parent)
{
  if (parent != nullptr)
    path.pop_back();
}

std::string PathCacher::BuildString()
{
  std::string str("");
  for (PathType::iterator it = path.begin(); it != path.end(); it++)
  {
    switch (format)
    {
      case FormatLR:
        str += it->first ? "L" : "R";
        break;
      case FormatLR_ID:
        str += (it->first ? "L" : "R") + std::to_string(it->second);
        break;
      case FormatID_LR:
        str += std::to_string(it->second) + (it->first ? "L" : "R");
        break;
    }
  }
  
  return str;
}

int PathCacher::ParentOf(int tag) const
{
  return pathCache[tag].first;
}

const std::string& PathCacher::PathFor(int tag) const
{
  return pathCache[tag].second;
>>>>>>> 6dad5abe
}<|MERGE_RESOLUTION|>--- conflicted
+++ resolved
@@ -183,15 +183,10 @@
 
     // Obtain the optimal tree.
     Timer::Start("det_training");
-<<<<<<< HEAD
-    tree = Trainer<arma::mat, int>(trainingData, folds, regularization,
-        maxLeafSize, minLeafSize, "");
-=======
     tree = Trainer<arma::mat, int>(trainingData, folds, regularization, 
                                    maxLeafSize, minLeafSize,
                                    CLI::GetParam<string>("raw_estimates_file"),
                                    skipPruning);
->>>>>>> 6dad5abe
     Timer::Stop("det_training");
     
     // Compute training set estimates, if desired.
@@ -217,10 +212,7 @@
   // the given file.
   if (CLI::HasParam("test"))
   {
-<<<<<<< HEAD
     arma::mat testData = std::move(CLI::GetParam<arma::mat>("test"));
-=======
-    arma::mat testData;
     data::Load(testFile, testData, true);
     if (CLI::HasParam("test_set_estimates_file"))
     {
@@ -232,11 +224,8 @@
         testDensities[i] = tree->ComputeValue(testData.unsafe_col(i));
       
       Timer::Stop("det_test_set_estimation");
->>>>>>> 6dad5abe
-
-      if (CLI::GetParam<string>("test_set_estimates_file") != "")
-        data::Save(CLI::GetParam<string>("test_set_estimates_file"),
-            testDensities);
+
+      CLI::GetParam<arma::mat>("test_set_estimates") = std::move(testDensities);
     }
     
     if (CLI::HasParam("tag_file"))
@@ -247,10 +236,6 @@
       
       arma::Row<size_t> counters;
 
-<<<<<<< HEAD
-    if (CLI::HasParam("test_set_estimates"))
-      CLI::GetParam<arma::mat>("test_set_estimates") = std::move(testDensities);
-=======
       Timer::Start("det_test_set_tagging");
       if (!ofs.is_open())
       {
@@ -321,11 +306,9 @@
           data::Save(CLI::GetParam<string>("tag_counters_file"), counters);
       }
 
-
       Timer::Stop("det_test_set_tagging");
       ofs.close();
     }
->>>>>>> 6dad5abe
   }
 
   // Print variable importance.
@@ -344,10 +327,7 @@
   if (!CLI::HasParam("input_model") && !CLI::HasParam("output_model"))
     delete tree;
 
-<<<<<<< HEAD
   CLI::Destroy();
-=======
-  delete tree;
 }
 
 
@@ -412,5 +392,4 @@
 const std::string& PathCacher::PathFor(int tag) const
 {
   return pathCache[tag].second;
->>>>>>> 6dad5abe
 }