--- conflicted
+++ resolved
@@ -171,12 +171,8 @@
   std::vector<std::pair<double, double> > prunedSequence;
   while (dtree->SubtreeLeaves() > 1)
   {
-<<<<<<< HEAD
-    std::pair<double, double> treeSeq(oldAlpha, dtree->SubtreeLeavesLogNegError());
-=======
     std::pair<double, double> treeSeq(oldAlpha,
         dtree.SubtreeLeavesLogNegError());
->>>>>>> b8ee3198
     prunedSequence.push_back(treeSeq);
     oldAlpha = alpha;
     alpha = dtree->PruneAndUpdate(oldAlpha, dataset.n_cols, useVolumeReg);
@@ -209,18 +205,8 @@
   // implementation. omp_size_t is the appropriate type according to the
   // platform.
   #pragma omp parallel for default(none) \
-<<<<<<< HEAD
-      shared(prunedSequence, regularizationConstants)
-  for (intmax_t fold = 0; fold < (intmax_t) folds; fold++)
-#else
-  #pragma omp parallel for default(none) \
-      shared(prunedSequence, regularizationConstants)
-  for (size_t fold = 0; fold < folds; fold++)
-#endif
-=======
       shared(cvData, prunedSequence, regularizationConstants)
   for (omp_size_t fold = 0; fold < (omp_size_t) folds; fold++)
->>>>>>> b8ee3198
   {
     // Break up data into train and test sets.
     const size_t start = fold * testSize;
