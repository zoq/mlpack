/**
 * @file methods/ann/layer/linear_no_bias.hpp
 * @author Marcus Edel
 *
 * Definition of the LinearNoBias class also known as fully-connected layer or
 * affine transformation without the bias term.
 *
 * mlpack is free software; you may redistribute it and/or modify it under the
 * terms of the 3-clause BSD license.  You should have received a copy of the
 * 3-clause BSD license along with mlpack.  If not, see
 * http://www.opensource.org/licenses/BSD-3-Clause for more information.
 */
#ifndef MLPACK_METHODS_ANN_LAYER_LINEAR_NO_BIAS_HPP
#define MLPACK_METHODS_ANN_LAYER_LINEAR_NO_BIAS_HPP

#include <mlpack/prereqs.hpp>
#include <mlpack/methods/ann/regularizer/no_regularizer.hpp>

#include "layer.hpp"

namespace mlpack {
namespace ann /** Artificial Neural Network. */ {

/**
 * Implementation of the LinearNoBias class. The LinearNoBias class represents a
 * single layer of a neural network.
 *
 * @tparam InputType The type of the layer's inputs. The layer automatically
 *    cast inputs to this type (Default: arma::mat).
 * @tparam OutputType The type of the computation which also causes the output
 *    to also be in this type. The type also allows the computation and weight
 *    type to differ from the input type (Default: arma::mat).
 * @tparam RegularizerType Type of the regularizer to be used (Default no
 *    regularizer).
 */
template<
    typename InputType = arma::mat,
    typename OutputType = arma::mat,
    typename RegularizerType = NoRegularizer
>
class LinearNoBiasType : public Layer<InputType, OutputType>
{
 public:
  //! Create the LinearNoBias object.
  LinearNoBiasType();

  /**
   * Create the LinearNoBias object using the specified number of units.
   *
   * @param outSize The number of output units.
   * @param regularizer The regularizer to use, optional.
   */
  LinearNoBiasType(const size_t outSize,
                   RegularizerType regularizer = RegularizerType());

<<<<<<< HEAD
  //! Clone the LinearNoBiasType object. This handles polymorphism correctly.
  LinearNoBiasType* Clone() const { return new LinearNoBiasType(*this); }

  //! Reset the layer parameter.
  void SetWeights(typename OutputType::elem_type* weightsPtr);
=======
  //! Copy constructor.
  LinearNoBias(const LinearNoBias& layer);

  //! Move constructor.
  LinearNoBias(LinearNoBias&&);

  //! Copy assignment operator.
  LinearNoBias& operator=(const LinearNoBias& layer);

  //! Move assignment operator.
  LinearNoBias& operator=(LinearNoBias&& layer);

  /*
   * Reset the layer parameter.
   */
  void Reset();
>>>>>>> 3264cd87

  /**
   * Ordinary feed forward pass of a neural network, evaluating the function
   * f(x) by propagating the activity forward through f.
   *
   * @param input Input data used for evaluating the specified function.
   * @param output Resulting output activation.
   */
  void Forward(const InputType& input, OutputType& output);

  /**
   * Ordinary feed backward pass of a neural network, calculating the function
   * f(x) by propagating x backwards trough f. Using the results from the feed
   * forward pass.
   *
   * @param * (input) The propagated input activation.
   * @param gy The backpropagated error.
   * @param g The calculated gradient.
   */
  void Backward(const InputType& /* input */,
                const OutputType& gy,
                OutputType& g);

  /**
   * Calculate the gradient using the output delta and the input activation.
   *
   * @param input The input parameter used for calculating the gradient.
   * @param error The calculated error.
   * @param gradient The calculated gradient.
   */
  void Gradient(const InputType& input,
                const OutputType& error,
                OutputType& gradient);

  //! Get the parameters.
  const OutputType& Parameters() const { return weight; }
  //! Modify the parameters.
  OutputType& Parameters() { return weight; }

  size_t WeightSize() const { return inSize * outSize; }

  void ComputeOutputDimensions()
  {
    inSize = this->inputDimensions[0];
    for (size_t i = 1; i < this->inputDimensions.size(); ++i)
      inSize *= this->inputDimensions[i];

    this->outputDimensions = std::vector<size_t>(this->inputDimensions.size(),
        1);

    this->outputDimensions[0] = outSize;
  }

<<<<<<< HEAD
  //! Serialize the layer.
=======
  //! Get the output size.
  size_t OutputSize() const { return outSize; }

  //! Get the gradient.
  OutputDataType const& Gradient() const { return gradient; }
  //! Modify the gradient.
  OutputDataType& Gradient() { return gradient; }

  //! Get the size of the weights.
  size_t WeightSize() const
  {
    return inSize * outSize;
  }

  //! Get the shape of the input.
  size_t InputShape() const
  {
    return inSize;
  }

  /**
   * Serialize the layer
   */
>>>>>>> 3264cd87
  template<typename Archive>
  void serialize(Archive& ar, const uint32_t /* version */);

 private:
  //! Locally-stored number of input units.
  size_t inSize;

  //! Locally-stored number of output units.
  size_t outSize;

  //! Locally-stored weight parameter.
  OutputType weight;

  //! Locally-stored regularizer object.
  RegularizerType regularizer;
}; // class LinearNoBiasType

// Convenience typedefs.

// Standard Linear without bias layer using no regularization.
typedef LinearNoBiasType<arma::mat, arma::mat, NoRegularizer> LinearNoBias;

} // namespace ann
} // namespace mlpack

// Include implementation.
#include "linear_no_bias_impl.hpp"

#endif<|MERGE_RESOLUTION|>--- conflicted
+++ resolved
@@ -53,13 +53,12 @@
   LinearNoBiasType(const size_t outSize,
                    RegularizerType regularizer = RegularizerType());
 
-<<<<<<< HEAD
   //! Clone the LinearNoBiasType object. This handles polymorphism correctly.
   LinearNoBiasType* Clone() const { return new LinearNoBiasType(*this); }
 
   //! Reset the layer parameter.
   void SetWeights(typename OutputType::elem_type* weightsPtr);
-=======
+
   //! Copy constructor.
   LinearNoBias(const LinearNoBias& layer);
 
@@ -71,12 +70,6 @@
 
   //! Move assignment operator.
   LinearNoBias& operator=(LinearNoBias&& layer);
-
-  /*
-   * Reset the layer parameter.
-   */
-  void Reset();
->>>>>>> 3264cd87
 
   /**
    * Ordinary feed forward pass of a neural network, evaluating the function
@@ -130,33 +123,7 @@
     this->outputDimensions[0] = outSize;
   }
 
-<<<<<<< HEAD
   //! Serialize the layer.
-=======
-  //! Get the output size.
-  size_t OutputSize() const { return outSize; }
-
-  //! Get the gradient.
-  OutputDataType const& Gradient() const { return gradient; }
-  //! Modify the gradient.
-  OutputDataType& Gradient() { return gradient; }
-
-  //! Get the size of the weights.
-  size_t WeightSize() const
-  {
-    return inSize * outSize;
-  }
-
-  //! Get the shape of the input.
-  size_t InputShape() const
-  {
-    return inSize;
-  }
-
-  /**
-   * Serialize the layer
-   */
->>>>>>> 3264cd87
   template<typename Archive>
   void serialize(Archive& ar, const uint32_t /* version */);
 
