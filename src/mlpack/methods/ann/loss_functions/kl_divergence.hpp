--- conflicted
+++ resolved
@@ -50,11 +50,7 @@
    *                  'sum' reduction is used and the output will be summed. It
    *                  is set to true by default.
    */
-<<<<<<< HEAD
-  KLDivergenceType(const bool takeMean = false);
-=======
-  KLDivergence(const bool reduction = true);
->>>>>>> c4bb721e
+  KLDivergenceType(const bool reduction = false);
 
   /**
    * Computes the Kullback–Leibler divergence error function.
@@ -83,28 +79,20 @@
   bool Reduction() const { return reduction; }
   //! Modify the type of reduction used.
   bool& Reduction() { return reduction; }
+
   /**
-   * Serialize the loss function
+   * Serialize the loss function.
    */
   template<typename Archive>
   void serialize(Archive& ar, const uint32_t /* version */);
 
  private:
-<<<<<<< HEAD
-  //! Boolean variable for taking mean or not.
-  bool takeMean;
+  //! Boolean value that tells if reduction is 'sum' or 'mean'.
+  bool reduction;
 }; // class KLDivergenceType
 
 // Default typedef for typical `arma::mat` usage.
 typedef KLDivergenceType<arma::mat> KLDivergence;
-=======
-  //! Locally-stored output parameter object.
-  OutputDataType outputParameter;
-
-  //! Boolean value that tells if reduction is 'sum' or 'mean'.
-  bool reduction;
-}; // class KLDivergence
->>>>>>> c4bb721e
 
 } // namespace ann
 } // namespace mlpack
