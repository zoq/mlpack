/**
 * @file methods/ann/loss_functions/mean_squared_logarithmic_error.hpp
 * @author Saksham Rastogi
 *
 * Definition of the mean squared logarithmic error function.
 *
 * mlpack is free software; you may redistribute it and/or modify it under the
 * terms of the 3-clause BSD license.  You should have received a copy of the
 * 3-clause BSD license along with mlpack.  If not, see
 * http://www.opensource.org/licenses/BSD-3-Clause for more information.
 */
#ifndef MLPACK_METHODS_ANN_LOSS_FUNCTION_MEAN_SQUARED_LOGARITHMIC_ERROR_HPP
#define MLPACK_METHODS_ANN_LOSS_FUNCTION_MEAN_SQUARED_LOGARITHMIC_ERROR_HPP

#include <mlpack/prereqs.hpp>

namespace mlpack {
namespace ann /** Artificial Neural Network. */ {

/**
 * The mean squared logarithmic error performance function measures the
 * network's performance according to the mean of squared logarithmic errors.
 *
 * @tparam MatType Matrix representation to accept as input and use for
 *    computation.
 */
template<typename MatType = arma::mat>
class MeanSquaredLogarithmicErrorType
{
 public:
  /**
<<<<<<< HEAD
   * Create the MeanSquaredLogarithmicErrorType object.
   */
  MeanSquaredLogarithmicErrorType();
=======
   * Create the MeanSquaredLogarithmicError object.
   *
   * @param reduction Specifies the reduction to apply to the output. If false,
   *                  'mean' reduction is used, where sum of the output will be
   *                  divided by the number of elements in the output. If true,
   *                  'sum' reduction is used and the output will be summed. It
   *                  is set to true by default.
   */
  MeanSquaredLogarithmicError(const bool reduction = true);
>>>>>>> c4bb721e

  /**
   * Computes the mean squared logarithmic error function.
   *
   * @param prediction Predictions used for evaluating the specified loss
   *     function.
   * @param target The target vector.
   */
  typename MatType::elem_type Forward(const MatType& prediction,
                                      const MatType& target);

  /**
   * Ordinary feed backward pass of a neural network.
   *
   * @param prediction Predictions used for evaluating the specified loss
   *     function.
   * @param target The target vector.
   * @param loss The calculated error.
   */
  void Backward(const MatType& prediction,
                const MatType& target,
                MatType& loss);

  //! Get the reduction type, represented as boolean
  //! (false 'mean' reduction, true 'sum' reduction).
  bool Reduction() const { return reduction; }
  //! Modify the type of reduction used.
  bool& Reduction() { return reduction; }

  /**
   * Serialize the layer
   */
  template<typename Archive>
  void serialize(Archive& ar, const uint32_t /* version */) { }
}; // class MeanSquaredLogarithmicErrorType

<<<<<<< HEAD
// Default typedef for typical `arma::mat` usage.
typedef MeanSquaredLogarithmicErrorType<arma::mat> MeanSquaredLogarithmicError;
=======
 private:
  //! Locally-stored output parameter object.
  OutputDataType outputParameter;

  //! Boolean value that tells if reduction is 'sum' or 'mean'.
  bool reduction;
}; // class MeanSquaredLogarithmicError
>>>>>>> c4bb721e

} // namespace ann
} // namespace mlpack

// Include implementation.
#include "mean_squared_logarithmic_error_impl.hpp"

#endif<|MERGE_RESOLUTION|>--- conflicted
+++ resolved
@@ -29,12 +29,7 @@
 {
  public:
   /**
-<<<<<<< HEAD
    * Create the MeanSquaredLogarithmicErrorType object.
-   */
-  MeanSquaredLogarithmicErrorType();
-=======
-   * Create the MeanSquaredLogarithmicError object.
    *
    * @param reduction Specifies the reduction to apply to the output. If false,
    *                  'mean' reduction is used, where sum of the output will be
@@ -42,8 +37,7 @@
    *                  'sum' reduction is used and the output will be summed. It
    *                  is set to true by default.
    */
-  MeanSquaredLogarithmicError(const bool reduction = true);
->>>>>>> c4bb721e
+  MeanSquaredLogarithmicErrorType(const bool reduction = true);
 
   /**
    * Computes the mean squared logarithmic error function.
@@ -78,20 +72,14 @@
    */
   template<typename Archive>
   void serialize(Archive& ar, const uint32_t /* version */) { }
+
+ private:
+  //! Boolean value that tells if reduction is 'sum' or 'mean'.
+  bool reduction;
 }; // class MeanSquaredLogarithmicErrorType
 
-<<<<<<< HEAD
 // Default typedef for typical `arma::mat` usage.
 typedef MeanSquaredLogarithmicErrorType<arma::mat> MeanSquaredLogarithmicError;
-=======
- private:
-  //! Locally-stored output parameter object.
-  OutputDataType outputParameter;
-
-  //! Boolean value that tells if reduction is 'sum' or 'mean'.
-  bool reduction;
-}; // class MeanSquaredLogarithmicError
->>>>>>> c4bb721e
 
 } // namespace ann
 } // namespace mlpack
