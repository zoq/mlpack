/**
 * @file methods/ann/loss_functions/cosine_embedding_loss.hpp
 * @author Kartik Dutt
 *
 * Definition of the Cosine Embedding loss function.
 *
 * mlpack is free software; you may redistribute it and/or modify it under the
 * terms of the 3-clause BSD license.  You should have received a copy of the
 * 3-clause BSD license along with mlpack.  If not, see
 * http://www.opensource.org/licenses/BSD-3-Clause for more information.
 */
#ifndef MLPACK_METHODS_ANN_LOSS_FUNCTION_COSINE_EMBEDDING_HPP
#define MLPACK_METHODS_ANN_LOSS_FUNCTION_COSINE_EMBEDDING_HPP

#include <mlpack/prereqs.hpp>

namespace mlpack {
namespace ann /** Artificial Neural Network. */ {

/**
 * Cosine Embedding Loss function is used for measuring whether two inputs are
 * similar or dissimilar, using the cosine distance, and is typically used
 * for learning nonlinear embeddings or semi-supervised learning.
 *
 * @f{eqnarray*}{
 * f(x) = 1 - cos(x1, x2) , for y = 1
 * f(x) = max(0, cos(x1, x2) - margin) , for y = -1
 * @f}
 *
 * @tparam MatType Matrix representation to accept as input and use for
 *    computation.
 */
template<typename MatType = arma::mat>
class CosineEmbeddingLossType
{
 public:
  /**
   * Create the CosineEmbeddingLossType object.
   *
   * @param margin Increases cosine distance in case of dissimilarity.
   *               Refer definition of cosine-embedding-loss above.
   * @param similarity Determines whether to use similarity or dissimilarity for
   *                   comparision.
   * @param reduction Specifies the reduction to apply to the output. If false,
   *                  'mean' reduction is used, where sum of the output will be
   *                  divided by the number of elements in the output. If true,
   *                  'sum' reduction is used and the output will be summed. It
   *                  is set to true by default.
   */
  CosineEmbeddingLossType(const double margin = 0.0,
                      const bool similarity = true,
                      const bool reduction = true);

  /**
   * Ordinary feed forward pass of a neural network.
   *
   * @param prediction Predictions used for evaluating the specified loss
   *     function.
   * @param target The target vector.
   */
  typename MatType::elem_type Forward(const MatType& prediction,
                                      const MatType& target);

  /**
   * Ordinary feed backward pass of a neural network.
   *
   * @param prediction Predictions used for evaluating the specified loss
   *     function.
   * @param target The target vector.
   * @param loss The calculated error.
   */
  void Backward(const MatType& prediction,
                const MatType& target,
                MatType& loss);

  //! Get the reduction type, represented as boolean
  //! (false 'mean' reduction, true 'sum' reduction).
  bool Reduction() const { return reduction; }
  //! Modify the type of reduction used.
  bool& Reduction() { return reduction; }

  //! Get the value of margin.
  double Margin() const { return margin; }
  //! Modify the value of takeMean.
  double& Margin() { return margin; }

  //! Get the value of similarity hyperparameter.
  bool Similarity() const { return similarity; }
  //! Modify the value of takeMean.
  bool& Similarity() { return similarity; }

  /**
   * Serialize the layer.
   */
  template<typename Archive>
  void serialize(Archive& ar, const uint32_t /* version */);

 private:
  //! Locally-stored value of margin hyper-parameter.
  double margin;

  //! Locally-stored value of similarity hyper-parameter.
  bool similarity;

<<<<<<< HEAD
  //! Locally-stored value of takeMean hyper-parameter.
  bool takeMean;
}; // class CosineEmbeddingLossType

// Default typedef for typical `arma::mat` usage.
typedef CosineEmbeddingLossType<arma::mat> CosineEmbeddingLoss;
=======
  //! Boolean value that tells if reduction is 'sum' or 'mean'.
  bool reduction;
}; // class CosineEmbeddingLoss
>>>>>>> c4bb721e

} // namespace ann
} // namespace mlpack

// Include implementation.
#include "cosine_embedding_loss_impl.hpp"

#endif<|MERGE_RESOLUTION|>--- conflicted
+++ resolved
@@ -102,18 +102,12 @@
   //! Locally-stored value of similarity hyper-parameter.
   bool similarity;
 
-<<<<<<< HEAD
-  //! Locally-stored value of takeMean hyper-parameter.
-  bool takeMean;
+  //! Boolean value that tells if reduction is 'sum' or 'mean'.
+  bool reduction;
 }; // class CosineEmbeddingLossType
 
 // Default typedef for typical `arma::mat` usage.
 typedef CosineEmbeddingLossType<arma::mat> CosineEmbeddingLoss;
-=======
-  //! Boolean value that tells if reduction is 'sum' or 'mean'.
-  bool reduction;
-}; // class CosineEmbeddingLoss
->>>>>>> c4bb721e
 
 } // namespace ann
 } // namespace mlpack
