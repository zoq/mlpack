--- conflicted
+++ resolved
@@ -9,15 +9,12 @@
   earth_mover_distance_impl.hpp
   kl_divergence.hpp
   kl_divergence_impl.hpp
+  mean_bias_error.hpp
+  mean_bias_error_impl.hpp
   mean_squared_error.hpp
   mean_squared_error_impl.hpp
-<<<<<<< HEAD
   mean_squared_logarithmic_error.hpp
   mean_squared_logarithmic_error_impl.hpp
-=======
-  mean_bias_error.hpp
-  mean_bias_error_impl.hpp
->>>>>>> cfaab787
   negative_log_likelihood.hpp
   negative_log_likelihood_impl.hpp
   reconstruction_loss.hpp
