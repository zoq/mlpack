### mlpack ?.?.?
###### ????-??-??
  * Fix include ordering issue for `LinearRegression` (#3541).

  * Fix L1 regularization in case where weight is zero (#3545).

### mlpack 4.2.1
###### 2023-09-05
  * Reinforcement Learning: Gaussian noise (#3515).

  * Reinforcement Learning: Twin Delayed Deep Deterministic
    Policy Gradient (#3512).

  * Reinforcement Learning: Ornstein-Uhlenbeck noise (#3499).

  * Reinforcement Learning: Deep Deterministic Policy Gradient (#3494).

  * Add `ClassProbabilities()` member to `DecisionTree` so that the internal
    details of trees can be more easily inspected (#3511).

  * Bipolar sigmoid activation function added and invertible functions 
    fixed (#3506).

  * Add auto-configured `mlpack/config.hpp` to contain configuration details of
    mlpack that are required at compile time.  STB detection is now done in this
    file with the `MLPACK_HAS_STB` macro (#3519).

<<<<<<< HEAD
  * Use HTTPS for all auto-downloaded dependencies (#3550).
=======
  * Fix CRAN package alias for R bindings (#3543).
>>>>>>> 175a9e45

### mlpack 4.2.0
###### 2023-06-14
  * Adapt C_ReLU, ReLU6, FlexibleReLU layer for new neural network API (#3445).

  * Fix PReLU, add integration test to it (#3473).

  * Fix bug in LogSoftMax derivative (#3469).

  * Add `serialize` method to `GaussianInitialization`,
    `LecunNormalInitialization`,
    `KathirvalavakumarSubavathiInitialization`, `NguyenWidrowInitialization`,
    and `OrthogonalInitialization` (#3483).

  * Allow categorical features to `preprocess_one_hot_encode` (#3487).

  * Install mlpack and cereal headers as part of R package (#3488).

  * Add intercept and normalization support to LARS (#3493).

  * Allow adding two features simultaneously to LARS models (#3493).

  * Adapt FTSwish activation function (#3485).

  * Adapt Hyper-Sinh activation function (#3491).

### mlpack 4.1.0
###### 2023-04-26
  * Adapt HardTanH layer (#3454).

  * Adapt Softmin layer for new neural network API (#3437).

  * Adapt PReLU layer for new neural network API (#3420).

  * Add CF decomposition methods: `QUIC_SVDPolicy` and `BlockKrylovSVDPolicy`
    (#3413, #3404).

  * Update outdated code in tutorials (#3398, #3401).

  * Bugfix for non-square convolution kernels (#3376).

  * Fix a few missing includes in `<mlpack.hpp>` (#3374).

  * Fix DBSCAN handling of non-core points (#3346).

  * Avoid deprecation warnings in Armadillo 11.4.4+ (#3405).

  * Issue runtime error when serialization of neural networks is attempted but
    `MLPACK_ENABLE_ANN_SERIALIZATION` is not defined (#3451).

### mlpack 4.0.1
###### 2022-12-23
  * Fix mapping of categorical data for Julia bindings (#3305).

  * Bugfix: catch all exceptions when running bindings from Julia, instead of
    crashing (#3304).

  * Various Python configuration fixes for Windows and OS X (#3312, #3313,
    #3311, #3309, #3308, #3297, #3302).

  * Optimize and strip compiled Python bindings when possible, resulting in
    significant size minimization (#3310).

  * The `/std:c++17` and `/Zc:__cplusplus` options are now required when using
    Visual Studio (#3318).  Documentation and compile-time checks added.

  * Set `BUILD_TESTS` to `OFF` by default.  If you want to build tests, like
    `mlpack_test`, manually set `BUILD_TESTS` to `ON` in your CMake
    configuration step (#3316).

  * Fix handling of transposed matrix parameters in Python, Julia, R, and Go
    bindings (#3327).

  * Comment out definition of ARMA_NO DEBUG. This allows various Armadillo
    run-time checks such as non-conforming matrices and out-of-bounds
    element access. In turn this helps tracking down bugs and incorrect
    usage (#3322).

### mlpack 4.0.0
###### 2022-10-23
  * Bump C++ standard requirement to C++14 (#3233).

  * Fix `Perceptron` to work with cross-validation framework (#3190).

  * Migrate from boost tests to Catch2 framework (#2523), (#2584).

  * Bump minimum armadillo version from 8.400 to 9.800 (#3043), (#3048).

  * Adding a copy constructor in the Convolution layer (#3067).

  * Replace `boost::spirit` parser by a local efficient implementation (#2942).

  * Disable correctly the autodownloader + fix tests stability (#3076).

  * Replace `boost::any` with `core::v2::any` or `std::any` if available (#3006).

  * Remove old non used Boost headers (#3005).

  * Replace `boost::enable_if` with `std::enable_if` (#2998).

  * Replace `boost::is_same` with `std::is_same` (#2993).

  * Remove invalid option for emsmallen and STB (#2960).

  * Check for armadillo dependencies before downloading armadillo (#2954).

  * Disable the usage of autodownloader by default (#2953).

  * Install dependencies downloaded with the autodownloader (#2952).

  * Download older Boost if the compiler is old (#2940).

  * Add support for embedded systems (#2531).

  * Build mlpack executable statically if the library is statically linked (#2931).

  * Fix cover tree loop bug on embedded arm systems (#2869).

  * Fix a LAPACK bug in `FindArmadillo.cmake` (#2929).

  * Add an autodownloader to get mlpack dependencies (#2927).

  * Remove Coverage files and configurations from CMakeLists (#2866).

  * Added `Multi Label Soft Margin Loss` loss function for neural networks
   (#2345).

  * Added Decision Tree Regressor (#2905). It can be used using the class
    `mlpack::tree::DecisionTreeRegressor`. It is accessible only though C++.

  * Added dict-style inspection of mlpack models in python bindings (#2868).

  * Added Extra Trees Algorithm (#2883). Currently, it can be used using the
    class `mlpack::tree::ExtraTrees`, but only through C++.

  * Add Flatten T Swish activation function (`flatten-t-swish.hpp`)

  * Added warm start feature to Random Forest (#2881); this feature is
    accessible from mlpack's bindings to different languages.

  * Added Pixel Shuffle layer (#2563).

  * Add "check_input_matrices" option to python bindings that checks
    for NaN and inf values in all the input matrices (#2787).

  * Add Adjusted R squared functionality to R2Score::Evaluate (#2624).

  * Disabled all the bindings by default in CMake (#2782).

  * Added an implementation to Stratify Data (#2671).

  * Add `BUILD_DOCS` CMake option to control whether Doxygen documentation is
    built (default ON) (#2730).

  * Add Triplet Margin Loss function (#2762).

  * Add finalizers to Julia binding model types to fix memory handling (#2756).

  * HMM: add functions to calculate likelihood for data stream with/without
    pre-calculated emission probability (#2142).

  * Replace Boost serialization library with Cereal (#2458).

  * Add `PYTHON_INSTALL_PREFIX` CMake option to specify installation root for
    Python bindings (#2797).

  * Removed `boost::visitor` from model classes for `knn`, `kfn`, `cf`,
    `range_search`, `krann`, and `kde` bindings (#2803).

  * Add k-means++ initialization strategy (#2813).

  * `NegativeLogLikelihood<>` now expects classes in the range `0` to
    `numClasses - 1` (#2534).

  * Add `Lambda1()`, `Lambda2()`, `UseCholesky()`, and `Tolerance()` members to
    `LARS` so parameters for training can be modified (#2861).

  * Remove unused `ElemType` template parameter from `DecisionTree` and
    `RandomForest` (#2874).

  * Fix Python binding build when the CMake variable `USE_OPENMP` is set to
    `OFF` (#2884).

  * The `mlpack_test` target is no longer built as part of `make all`.  Use
    `make mlpack_test` to build the tests.

  * Fixes to `HoeffdingTree`: ensure that training still works when empty
    constructor is used (#2964).

  * Fix Julia model serialization bug (#2970).

  * Fix `LoadCSV()` to use pre-populated `DatasetInfo` objects (#2980).

  * Add `probabilities` option to softmax regression binding, to get class
    probabilities for test points (#3001).

  * Fix thread safety issues in mlpack bindings to other languages (#2995).

  * Fix double-free of model pointers in R bindings (#3034).

  * Fix Julia, Python, R, and Go handling of categorical data for
    `decision_tree()` and `hoeffding_tree()` (#2971).

  * Depend on `pkgbuild` for R bindings (#3081).

  * Replaced Numpy deprecated code in Python bindings (#3126).

### mlpack 3.4.2
###### 2020-10-26
  * Added Mean Absolute Percentage Error.

  * Added Softmin activation function as layer in ann/layer.

  * Fix spurious ARMA_64BIT_WORD compilation warnings on 32-bit systems (#2665).

### mlpack 3.4.1
###### 2020-09-07
  * Fix incorrect parsing of required matrix/model parameters for command-line
    bindings (#2600).

  * Add manual type specification support to `data::Load()` and `data::Save()`
    (#2084, #2135, #2602).

  * Remove use of internal Armadillo functionality (#2596, #2601, #2602).

### mlpack 3.4.0
###### 2020-09-01
  * Issue warnings when metrics produce NaNs in KFoldCV (#2595).

  * Added bindings for _R_ during Google Summer of Code (#2556).

  * Added common striptype function for all bindings (#2556).

  * Refactored common utility function of bindings to bindings/util (#2556).

  * Renamed InformationGain to HoeffdingInformationGain in
    methods/hoeffding_trees/information_gain.hpp (#2556).

  * Added macro for changing stream of printing and warnings/errors (#2556).

  * Added Spatial Dropout layer (#2564).

  * Force CMake to show error when it didn't find Python/modules (#2568).

  * Refactor `ProgramInfo()` to separate out all the different
    information (#2558).

  * Add bindings for one-hot encoding (#2325).

  * Added Soft Actor-Critic to RL methods (#2487).

  * Added Categorical DQN to q_networks (#2454).

  * Added N-step DQN to q_networks (#2461).

  * Add Silhoutte Score metric and Pairwise Distances (#2406).

  * Add Go bindings for some missed models (#2460).

  * Replace boost program_options dependency with CLI11 (#2459).

  * Additional functionality for the ARFF loader (#2486); use case sensitive
    categories (#2516).

  * Add `bayesian_linear_regression` binding for the command-line, Python,
    Julia, and Go.  Also called "Bayesian Ridge", this is equivalent to a
    version of linear regression where the regularization parameter is
    automatically tuned (#2030).

  * Fix defeatist search for spill tree traversals (#2566, #1269).

  * Fix incremental training of logistic regression models (#2560).

  * Change default configuration of `BUILD_PYTHON_BINDINGS` to `OFF` (#2575).

### mlpack 3.3.2
###### 2020-06-18
  * Added Noisy DQN to q_networks (#2446).

  * Add Go bindings (#1884).

  * Added Dueling DQN to q_networks, Noisy linear layer to ann/layer
    and Empty loss to ann/loss_functions (#2414).

  * Storing and adding accessor method for action in q_learning (#2413).

  * Added accessor methods for ANN layers (#2321).

  * Addition of `Elliot` activation function (#2268).

  * Add adaptive max pooling and adaptive mean pooling layers (#2195).

  * Add parameter to avoid shuffling of data in preprocess_split (#2293).

  * Add `MatType` parameter to `LSHSearch`, allowing sparse matrices to be used
    for search (#2395).

  * Documentation fixes to resolve Doxygen warnings and issues (#2400).

  * Add Load and Save of Sparse Matrix (#2344).

  * Add Intersection over Union (IoU) metric for bounding boxes (#2402).

  * Add Non Maximal Supression (NMS) metric for bounding boxes (#2410).

  * Fix `no_intercept` and probability computation for linear SVM bindings
    (#2419).

  * Fix incorrect neighbors for `k > 1` searches in `approx_kfn` binding, for
    the `QDAFN` algorithm (#2448).

  * Fix serialization of kernels with state for FastMKS (#2452).

  * Add `RBF` layer in ann module to make `RBFN` architecture (#2261).

### mlpack 3.3.1
###### 2020-04-29
  * Minor Julia and Python documentation fixes (#2373).

  * Updated terminal state and fixed bugs for Pendulum environment (#2354,
    #2369).

  * Added `EliSH` activation function (#2323).

  * Add L1 Loss function (#2203).

  * Pass CMAKE_CXX_FLAGS (compilation options) correctly to Python build
    (#2367).

  * Expose ensmallen Callbacks for sparseautoencoder (#2198).

  * Bugfix for LARS class causing invalid read (#2374).

  * Add serialization support from Julia; use `mlpack.serialize()` and
    `mlpack.deserialize()` to save and load from `IOBuffer`s.

### mlpack 3.3.0
###### 2020-04-07
  * Added `Normal Distribution` to `ann/dists` (#2382).

  * Templated return type of `Forward function` of loss functions (#2339).

  * Added `R2 Score` regression metric (#2323).

  * Added `poisson negative log likelihood` loss function (#2196).

  * Added `huber` loss function (#2199).

  * Added `mean squared logarithmic error` loss function for neural networks
    (#2210).

  * Added `mean bias loss function` for neural networks (#2210).

  * The DecisionStump class has been marked deprecated; use the `DecisionTree`
    class with `NoRecursion=true` or use `ID3DecisionStump` instead (#2099).

  * Added `probabilities_file` parameter to get the probabilities matrix of
    AdaBoost classifier (#2050).

  * Fix STB header search paths (#2104).

  * Add `DISABLE_DOWNLOADS` CMake configuration option (#2104).

  * Add padding layer in TransposedConvolutionLayer (#2082).

  * Fix pkgconfig generation on non-Linux systems (#2101).

  * Use log-space to represent HMM initial state and transition probabilities
    (#2081).

  * Add functions to access parameters of `Convolution` and `AtrousConvolution`
    layers (#1985).

  * Add Compute Error function in lars regression and changing Train function to
    return computed error (#2139).

  * Add Julia bindings (#1949).  Build settings can be controlled with the
    `BUILD_JULIA_BINDINGS=(ON/OFF)` and `JULIA_EXECUTABLE=/path/to/julia` CMake
    parameters.

  * CMake fix for finding STB include directory (#2145).

  * Add bindings for loading and saving images (#2019); `mlpack_image_converter`
    from the command-line, `mlpack.image_converter()` from Python.

  * Add normalization support for CF binding (#2136).

  * Add Mish activation function (#2158).

  * Update `init_rules` in AMF to allow users to merge two initialization
    rules (#2151).

  * Add GELU activation function (#2183).

  * Better error handling of eigendecompositions and Cholesky decompositions
    (#2088, #1840).

  * Add LiSHT activation function (#2182).

  * Add Valid and Same Padding for Transposed Convolution layer (#2163).

  * Add CELU activation function (#2191)

  * Add Log-Hyperbolic-Cosine Loss function (#2207).

  * Change neural network types to avoid unnecessary use of rvalue references
    (#2259).

  * Bump minimum Boost version to 1.58 (#2305).

  * Refactor STB support so `HAS_STB` macro is not needed when compiling against
    mlpack (#2312).

  * Add Hard Shrink Activation Function (#2186).

  * Add Soft Shrink Activation Function (#2174).

  * Add Hinge Embedding Loss Function (#2229).

  * Add Cosine Embedding Loss Function (#2209).

  * Add Margin Ranking Loss Function (#2264).

  * Bugfix for incorrect parameter vector sizes in logistic regression and
    softmax regression (#2359).

### mlpack 3.2.2
###### 2019-11-26
  * Add `valid` and `same` padding option in `Convolution` and `Atrous
    Convolution` layer (#1988).

  * Add Model() to the FFN class to access individual layers (#2043).

  * Update documentation for pip and conda installation packages (#2044).

  * Add bindings for linear SVM (#1935); `mlpack_linear_svm` from the
    command-line, `linear_svm()` from Python.

  * Add support to return the layer name as `std::string` (#1987).

  * Speed and memory improvements for the Transposed Convolution layer (#1493).

  * Fix Windows Python build configuration (#1885).

  * Validate md5 of STB library after download (#2087).

  * Add `__version__` to `__init__.py` (#2092).

  * Correctly handle RNN sequences that are shorter than the value of rho (#2102).

### mlpack 3.2.1
###### 2019-10-01
  * Enforce CMake version check for ensmallen (#2032).

  * Fix CMake check for Armadillo version (#2029).

  * Better handling of when STB is not installed (#2033).

  * Fix Naive Bayes classifier computations in high dimensions (#2022).

### mlpack 3.2.0
###### 2019-09-25
  * Fix some potential infinity errors in Naive Bayes Classifier (#2022).

  * Fix occasionally-failing RADICAL test (#1924).

  * Fix gcc 9 OpenMP compilation issue (#1970).

  * Added support for loading and saving of images (#1903).

  * Add Multiple Pole Balancing Environment (#1901, #1951).

  * Added functionality for scaling of data (#1876); see the command-line
    binding `mlpack_preprocess_scale` or Python binding `preprocess_scale()`.

  * Add new parameter `maximum_depth` to decision tree and random forest
    bindings (#1916).

  * Fix prediction output of softmax regression when test set accuracy is
    calculated (#1922).

  * Pendulum environment now checks for termination. All RL environments now
    have an option to terminate after a set number of time steps (no limit
    by default) (#1941).

  * Add support for probabilistic KDE (kernel density estimation) error bounds
    when using the Gaussian kernel (#1934).

  * Fix negative distances for cover tree computation (#1979).

  * Fix cover tree building when all pairwise distances are 0 (#1986).

  * Improve KDE pruning by reclaiming not used error tolerance (#1954, #1984).

  * Optimizations for sparse matrix accesses in z-score normalization for CF
    (#1989).

  * Add `kmeans_max_iterations` option to GMM training binding `gmm_train_main`.

  * Bump minimum Armadillo version to 8.400.0 due to ensmallen dependency
    requirement (#2015).

### mlpack 3.1.1
###### 2019-05-26
  * Fix random forest bug for numerical-only data (#1887).

  * Significant speedups for random forest (#1887).

  * Random forest now has `minimum_gain_split` and `subspace_dim` parameters
    (#1887).

  * Decision tree parameter `print_training_error` deprecated in favor of
    `print_training_accuracy`.

  * `output` option changed to `predictions` for adaboost and perceptron
    binding. Old options are now deprecated and will be preserved until mlpack
    4.0.0 (#1882).

  * Concatenated ReLU layer (#1843).

  * Accelerate NormalizeLabels function using hashing instead of linear search
    (see `src/mlpack/core/data/normalize_labels_impl.hpp`) (#1780).

  * Add `ConfusionMatrix()` function for checking performance of classifiers
    (#1798).

  * Install ensmallen headers when it is downloaded during build (#1900).

### mlpack 3.1.0
###### 2019-04-25
  * Add DiagonalGaussianDistribution and DiagonalGMM classes to speed up the
    diagonal covariance computation and deprecate DiagonalConstraint (#1666).

  * Add kernel density estimation (KDE) implementation with bindings to other
    languages (#1301).

  * Where relevant, all models with a `Train()` method now return a `double`
    value representing the goodness of fit (i.e. final objective value, error,
    etc.) (#1678).

  * Add implementation for linear support vector machine (see
    `src/mlpack/methods/linear_svm`).

  * Change DBSCAN to use PointSelectionPolicy and add OrderedPointSelection (#1625).

  * Residual block support (#1594).

  * Bidirectional RNN (#1626).

  * Dice loss layer (#1674, #1714) and hard sigmoid layer (#1776).

  * `output` option changed to `predictions` and `output_probabilities` to
    `probabilities` for Naive Bayes binding (`mlpack_nbc`/`nbc()`).  Old options
    are now deprecated and will be preserved until mlpack 4.0.0 (#1616).

  * Add support for Diagonal GMMs to HMM code (#1658, #1666).  This can provide
    large speedup when a diagonal GMM is acceptable as an emission probability
    distribution.

  * Python binding improvements: check parameter type (#1717), avoid copying
    Pandas dataframes (#1711), handle Pandas Series objects (#1700).

### mlpack 3.0.4
###### 2018-11-13
  * Bump minimum CMake version to 3.3.2.

  * CMake fixes for Ninja generator by Marc Espie.

### mlpack 3.0.3
###### 2018-07-27
  * Fix Visual Studio compilation issue (#1443).

  * Allow running local_coordinate_coding binding with no initial_dictionary
    parameter when input_model is not specified (#1457).

  * Make use of OpenMP optional via the CMake 'USE_OPENMP' configuration
    variable (#1474).

  * Accelerate FNN training by 20-30% by avoiding redundant calculations
    (#1467).

  * Fix math::RandomSeed() usage in tests (#1462, #1440).

  * Generate better Python setup.py with documentation (#1460).

### mlpack 3.0.2
###### 2018-06-08
  * Documentation generation fixes for Python bindings (#1421).

  * Fix build error for man pages if command-line bindings are not being built
    (#1424).

  * Add 'shuffle' parameter and Shuffle() method to KFoldCV (#1412).  This will
    shuffle the data when the object is constructed, or when Shuffle() is
    called.

  * Added neural network layers: AtrousConvolution (#1390), Embedding (#1401),
    and LayerNorm (layer normalization) (#1389).

  * Add Pendulum environment for reinforcement learning (#1388) and update
    Mountain Car environment (#1394).

### mlpack 3.0.1
###### 2018-05-10
  * Fix intermittently failing tests (#1387).

  * Add big-batch SGD (BBSGD) optimizer in
    src/mlpack/core/optimizers/bigbatch_sgd/ (#1131).

  * Fix simple compiler warnings (#1380, #1373).

  * Simplify NeighborSearch constructor and Train() overloads (#1378).

  * Add warning for OpenMP setting differences (#1358/#1382).  When mlpack is
    compiled with OpenMP but another application is not (or vice versa), a
    compilation warning will now be issued.

  * Restructured loss functions in src/mlpack/methods/ann/ (#1365).

  * Add environments for reinforcement learning tests (#1368, #1370, #1329).

  * Allow single outputs for multiple timestep inputs for recurrent neural
    networks (#1348).

  * Add He and LeCun normal initializations for neural networks (#1342).
    Neural networks: add He and LeCun normal initializations (#1342), add FReLU
    and SELU activation functions (#1346, #1341), add alpha-dropout (#1349).

### mlpack 3.0.0
###### 2018-03-30
  * Speed and memory improvements for DBSCAN.  --single_mode can now be used for
    situations where previously RAM usage was too high.

  * Bump minimum required version of Armadillo to 6.500.0.

  * Add automatically generated Python bindings.  These have the same interface
    as the command-line programs.

  * Add deep learning infrastructure in src/mlpack/methods/ann/.

  * Add reinforcement learning infrastructure in
    src/mlpack/methods/reinforcement_learning/.

  * Add optimizers: AdaGrad, CMAES, CNE, FrankeWolfe, GradientDescent,
    GridSearch, IQN, Katyusha, LineSearch, ParallelSGD, SARAH, SCD, SGDR,
    SMORMS3, SPALeRA, SVRG.

  * Add hyperparameter tuning infrastructure and cross-validation infrastructure
    in src/mlpack/core/cv/ and src/mlpack/core/hpt/.

  * Fix bug in mean shift.

  * Add random forests (see src/mlpack/methods/random_forest).

  * Numerous other bugfixes and testing improvements.

  * Add randomized Krylov SVD and Block Krylov SVD.

### mlpack 2.2.5
###### 2017-08-25
  * Compilation fix for some systems (#1082).

  * Fix PARAM_INT_OUT() (#1100).

### mlpack 2.2.4
###### 2017-07-18
  * Speed and memory improvements for DBSCAN. --single_mode can now be used for
    situations where previously RAM usage was too high.

  * Fix bug in CF causing incorrect recommendations.

### mlpack 2.2.3
###### 2017-05-24
  * Bug fix for --predictions_file in mlpack_decision_tree program.

### mlpack 2.2.2
###### 2017-05-04
  * Install backwards-compatibility mlpack_allknn and mlpack_allkfn programs;
    note they are deprecated and will be removed in mlpack 3.0.0 (#992).

  * Fix RStarTree bug that surfaced on OS X only (#964).

  * Small fixes for MiniBatchSGD and SGD and tests.

### mlpack 2.2.1
###### 2017-04-13
  * Compilation fix for mlpack_nca and mlpack_test on older Armadillo versions
    (#984).

### mlpack 2.2.0
###### 2017-03-21
  * Bugfix for mlpack_knn program (#816).

  * Add decision tree implementation in methods/decision_tree/.  This is very
    similar to a C4.5 tree learner.

  * Add DBSCAN implementation in methods/dbscan/.

  * Add support for multidimensional discrete distributions (#810, #830).

  * Better output for Log::Debug/Log::Info/Log::Warn/Log::Fatal for Armadillo
    objects (#895, #928).

  * Refactor categorical CSV loading with boost::spirit for faster loading
    (#681).

### mlpack 2.1.1
###### 2016-12-22
  * HMMs now use random initialization; this should fix some convergence issues
    (#828).

  * HMMs now initialize emissions according to the distribution of observations
    (#833).

  * Minor fix for formatted output (#814).

  * Fix DecisionStump to properly work with any input type.

### mlpack 2.1.0
###### 2016-10-31
  * Fixed CoverTree to properly handle single-point datasets.

  * Fixed a bug in CosineTree (and thus QUIC-SVD) that caused split failures for
    some datasets (#717).

  * Added mlpack_preprocess_describe program, which can be used to print
    statistics on a given dataset (#742).

  * Fix prioritized recursion for k-furthest-neighbor search (mlpack_kfn and the
    KFN class), leading to orders-of-magnitude speedups in some cases.

  * Bump minimum required version of Armadillo to 4.200.0.

  * Added simple Gradient Descent optimizer, found in
    src/mlpack/core/optimizers/gradient_descent/ (#792).

  * Added approximate furthest neighbor search algorithms QDAFN and
    DrusillaSelect in src/mlpack/methods/approx_kfn/, with command-line program
    mlpack_approx_kfn.

### mlpack 2.0.3
###### 2016-07-21
  * Added multiprobe LSH (#691).  The parameter 'T' to LSHSearch::Search() can
    now be used to control the number of extra bins that are probed, as can the
    -T (--num_probes) option to mlpack_lsh.

  * Added the Hilbert R tree to src/mlpack/core/tree/rectangle_tree/ (#664).  It
    can be used as the typedef HilbertRTree, and it is now an option in the
    mlpack_knn, mlpack_kfn, mlpack_range_search, and mlpack_krann command-line
    programs.

  * Added the mlpack_preprocess_split and mlpack_preprocess_binarize programs,
    which can be used for preprocessing code (#650, #666).

  * Added OpenMP support to LSHSearch and mlpack_lsh (#700).

### mlpack 2.0.2
###### 2016-06-20
  * Added the function LSHSearch::Projections(), which returns an arma::cube
    with each projection table in a slice (#663).  Instead of Projection(i), you
    should now use Projections().slice(i).

  * A new constructor has been added to LSHSearch that creates objects using
    projection tables provided in an arma::cube (#663).

  * Handle zero-variance dimensions in DET (#515).

  * Add MiniBatchSGD optimizer (src/mlpack/core/optimizers/minibatch_sgd/) and
    allow its use in mlpack_logistic_regression and mlpack_nca programs.

  * Add better backtrace support from Grzegorz Krajewski for Log::Fatal messages
    when compiled with debugging and profiling symbols.  This requires libbfd
    and libdl to be present during compilation.

  * CosineTree test fix from Mikhail Lozhnikov (#358).

  * Fixed HMM initial state estimation (#600).

  * Changed versioning macros __MLPACK_VERSION_MAJOR, __MLPACK_VERSION_MINOR,
    and __MLPACK_VERSION_PATCH to MLPACK_VERSION_MAJOR, MLPACK_VERSION_MINOR,
    and MLPACK_VERSION_PATCH.  The old names will remain in place until
    mlpack 3.0.0.

  * Renamed mlpack_allknn, mlpack_allkfn, and mlpack_allkrann to mlpack_knn,
    mlpack_kfn, and mlpack_krann.  The mlpack_allknn, mlpack_allkfn, and
    mlpack_allkrann programs will remain as copies until mlpack 3.0.0.

  * Add --random_initialization option to mlpack_hmm_train, for use when no
    labels are provided.

  * Add --kill_empty_clusters option to mlpack_kmeans and KillEmptyClusters
    policy for the KMeans class (#595, #596).

### mlpack 2.0.1
###### 2016-02-04
  * Fix CMake to properly detect when MKL is being used with Armadillo.

  * Minor parameter handling fixes to mlpack_logistic_regression (#504, #505).

  * Properly install arma_config.hpp.

  * Memory handling fixes for Hoeffding tree code.

  * Add functions that allow changing training-time parameters to HoeffdingTree
    class.

  * Fix infinite loop in sparse coding test.

  * Documentation spelling fixes (#501).

  * Properly handle covariances for Gaussians with large condition number
    (#496), preventing GMMs from filling with NaNs during training (and also
    HMMs that use GMMs).

  * CMake fixes for finding LAPACK and BLAS as Armadillo dependencies when ATLAS
    is used.

  * CMake fix for projects using mlpack's CMake configuration from elsewhere
    (#512).

### mlpack 2.0.0
###### 2015-12-24
  * Removed overclustering support from k-means because it is not well-tested,
    may be buggy, and is (I think) unused.  If this was support you were using,
    open a bug or get in touch with us; it would not be hard for us to
    reimplement it.

  * Refactored KMeans to allow different types of Lloyd iterations.

  * Added implementations of k-means: Elkan's algorithm, Hamerly's algorithm,
    Pelleg-Moore's algorithm, and the DTNN (dual-tree nearest neighbor)
    algorithm.

  * Significant acceleration of LRSDP via the use of accu(a % b) instead of
    trace(a * b).

  * Added MatrixCompletion class (matrix_completion), which performs nuclear
    norm minimization to fill unknown values of an input matrix.

  * No more dependence on Boost.Random; now we use C++11 STL random support.

  * Add softmax regression, contributed by Siddharth Agrawal and QiaoAn Chen.

  * Changed NeighborSearch, RangeSearch, FastMKS, LSH, and RASearch API; these
    classes now take the query sets in the Search() method, instead of in the
    constructor.

  * Use OpenMP, if available.  For now OpenMP support is only available in the
    DET training code.

  * Add support for predicting new test point values to LARS and the
    command-line 'lars' program.

  * Add serialization support for Perceptron and LogisticRegression.

  * Refactor SoftmaxRegression to predict into an arma::Row<size_t> object, and
    add a softmax_regression program.

  * Refactor LSH to allow loading and saving of models.

  * ToString() is removed entirely (#487).

  * Add --input_model_file and --output_model_file options to appropriate
    machine learning algorithms.

  * Rename all executables to start with an "mlpack" prefix (#229).

  * Add HoeffdingTree and mlpack_hoeffding_tree, an implementation of the
    streaming decision tree methodology from Domingos and Hulten in 2000.

### mlpack 1.0.12
###### 2015-01-07
  * Switch to 3-clause BSD license (from LGPL).

### mlpack 1.0.11
###### 2014-12-11
  * Proper handling of dimension calculation in PCA.

  * Load parameter vectors properly for LinearRegression models.

  * Linker fixes for AugLagrangian specializations under Visual Studio.

  * Add support for observation weights to LinearRegression.

  * MahalanobisDistance<> now takes the root of the distance by default and
    therefore satisfies the triangle inequality (TakeRoot now defaults to true).

  * Better handling of optional Armadillo HDF5 dependency.

  * Fixes for numerous intermittent test failures.

  * math::RandomSeed() now sets the random seed for recent (>=3.930) Armadillo
    versions.

  * Handle Newton method convergence better for
    SparseCoding::OptimizeDictionary() and make maximum iterations a parameter.

  * Known bug: CosineTree construction may fail in some cases on i386 systems
    (#358).

### mlpack 1.0.10
###### 2014-08-29
  * Bugfix for NeighborSearch regression which caused very slow allknn/allkfn.
    Speeds are now restored to approximately 1.0.8 speeds, with significant
    improvement for the cover tree (#347).

  * Detect dependencies correctly when ARMA_USE_WRAPPER is not being defined
    (i.e., libarmadillo.so does not exist).

  * Bugfix for compilation under Visual Studio (#348).

### mlpack 1.0.9
###### 2014-07-28
  * GMM initialization is now safer and provides a working GMM when constructed
    with only the dimensionality and number of Gaussians (#301).

  * Check for division by 0 in Forward-Backward Algorithm in HMMs (#301).

  * Fix MaxVarianceNewCluster (used when re-initializing clusters for k-means)
    (#301).

  * Fixed implementation of Viterbi algorithm in HMM::Predict() (#303).

  * Significant speedups for dual-tree algorithms using the cover tree (#235,
    #314) including a faster implementation of FastMKS.

  * Fix for LRSDP optimizer so that it compiles and can be used (#312).

  * CF (collaborative filtering) now expects users and items to be zero-indexed,
    not one-indexed (#311).

  * CF::GetRecommendations() API change: now requires the number of
    recommendations as the first parameter.  The number of users in the local
    neighborhood should be specified with CF::NumUsersForSimilarity().

  * Removed incorrect PeriodicHRectBound (#58).

  * Refactor LRSDP into LRSDP class and standalone function to be optimized
    (#305).

  * Fix for centering in kernel PCA (#337).

  * Added simulated annealing (SA) optimizer, contributed by Zhihao Lou.

  * HMMs now support initial state probabilities; these can be set in the
    constructor, trained, or set manually with HMM::Initial() (#302).

  * Added Nyström method for kernel matrix approximation by Marcus Edel.

  * Kernel PCA now supports using Nyström method for approximation.

  * Ball trees now work with dual-tree algorithms, via the BallBound<> bound
    structure (#307); fixed by Yash Vadalia.

  * The NMF class is now AMF<>, and supports far more types of factorizations,
    by Sumedh Ghaisas.

  * A QUIC-SVD implementation has returned, written by Siddharth Agrawal and
    based on older code from Mudit Gupta.

  * Added perceptron and decision stump by Udit Saxena (these are weak learners
    for an eventual AdaBoost class).

  * Sparse autoencoder added by Siddharth Agrawal.

### mlpack 1.0.8
###### 2014-01-06
  * Memory leak in NeighborSearch index-mapping code fixed (#298).

  * GMMs can be trained using the existing model as a starting point by
    specifying an additional boolean parameter to GMM::Estimate() (#296).

  * Logistic regression implementation added in methods/logistic_regression (see
    also #293).

  * L-BFGS optimizer now returns its function via Function().

  * Version information is now obtainable via mlpack::util::GetVersion() or the
    __MLPACK_VERSION_MAJOR, __MLPACK_VERSION_MINOR, and  __MLPACK_VERSION_PATCH
    macros (#297).

  * Fix typos in allkfn and allkrann output.

### mlpack 1.0.7
###### 2013-10-04
  * Cover tree support for range search (range_search), rank-approximate nearest
    neighbors (allkrann), minimum spanning tree calculation (emst), and FastMKS
    (fastmks).

  * Dual-tree FastMKS implementation added and tested.

  * Added collaborative filtering package (cf) that can provide recommendations
    when given users and items.

  * Fix for correctness of Kernel PCA (kernel_pca) (#270).

  * Speedups for PCA and Kernel PCA (#198).

  * Fix for correctness of Neighborhood Components Analysis (NCA) (#279).

  * Minor speedups for dual-tree algorithms.

  * Fix for Naive Bayes Classifier (nbc) (#269).

  * Added a ridge regression option to LinearRegression (linear_regression)
    (#286).

  * Gaussian Mixture Models (gmm::GMM<>) now support arbitrary covariance matrix
    constraints (#283).

  * MVU (mvu) removed because it is known to not work (#183).

  * Minor updates and fixes for kernels (in mlpack::kernel).

### mlpack 1.0.6
###### 2013-06-13
  * Minor bugfix so that FastMKS gets built.

### mlpack 1.0.5
###### 2013-05-01
  * Speedups of cover tree traversers (#235).

  * Addition of rank-approximate nearest neighbors (RANN), found in
    src/mlpack/methods/rann/.

  * Addition of fast exact max-kernel search (FastMKS), found in
    src/mlpack/methods/fastmks/.

  * Fix for EM covariance estimation; this should improve GMM training time.

  * More parameters for GMM estimation.

  * Force GMM and GaussianDistribution covariance matrices to be positive
    definite, so that training converges much more often.

  * Add parameter for the tolerance of the Baum-Welch algorithm for HMM
    training.

  * Fix for compilation with clang compiler.

  * Fix for k-furthest-neighbor-search.

### mlpack 1.0.4
###### 2013-02-08
  * Force minimum Armadillo version to 2.4.2.

  * Better output of class types to streams; a class with a ToString() method
    implemented can be sent to a stream with operator<<.

  * Change return type of GMM::Estimate() to double (#257).

  * Style fixes for k-means and RADICAL.

  * Handle size_t support correctly with Armadillo 3.6.2 (#258).

  * Add locality-sensitive hashing (LSH), found in src/mlpack/methods/lsh/.

  * Better tests for SGD (stochastic gradient descent) and NCA (neighborhood
    components analysis).

### mlpack 1.0.3
###### 2012-09-16

  * Remove internal sparse matrix support because Armadillo 3.4.0 now includes
    it.  When using Armadillo versions older than 3.4.0, sparse matrix support
    is not available.

  * NCA (neighborhood components analysis) now support an arbitrary optimizer
    (#245), including stochastic gradient descent (#249).

### mlpack 1.0.2
###### 2012-08-15
  * Added density estimation trees, found in src/mlpack/methods/det/.

  * Added non-negative matrix factorization, found in src/mlpack/methods/nmf/.

  * Added experimental cover tree implementation, found in
    src/mlpack/core/tree/cover_tree/ (#157).

  * Better reporting of boost::program_options errors (#225).

  * Fix for timers on Windows (#212, #211).

  * Fix for allknn and allkfn output (#204).

  * Sparse coding dictionary initialization is now a template parameter (#220).

### mlpack 1.0.1
###### 2012-03-03
  * Added kernel principal components analysis (kernel PCA), found in
    src/mlpack/methods/kernel_pca/ (#74).

  * Fix for Lovasz-Theta AugLagrangian tests (#182).

  * Fixes for allknn output (#185, #186).

  * Added range search executable (#192).

  * Adapted citations in documentation to BibTeX; no citations in -h output
    (#195).

  * Stop use of 'const char*' and prefer 'std::string' (#176).

  * Support seeds for random numbers (#177).

### mlpack 1.0.0
###### 2011-12-17
  * Initial release.  See any resolved tickets numbered less than #196 or
    execute this query:
    http://www.mlpack.org/trac/query?status=closed&milestone=mlpack+1.0.0<|MERGE_RESOLUTION|>--- conflicted
+++ resolved
@@ -4,6 +4,8 @@
 
   * Fix L1 regularization in case where weight is zero (#3545).
 
+  * Use HTTPS for all auto-downloaded dependencies (#3550).
+
 ### mlpack 4.2.1
 ###### 2023-09-05
   * Reinforcement Learning: Gaussian noise (#3515).
@@ -25,11 +27,7 @@
     mlpack that are required at compile time.  STB detection is now done in this
     file with the `MLPACK_HAS_STB` macro (#3519).
 
-<<<<<<< HEAD
-  * Use HTTPS for all auto-downloaded dependencies (#3550).
-=======
   * Fix CRAN package alias for R bindings (#3543).
->>>>>>> 175a9e45
 
 ### mlpack 4.2.0
 ###### 2023-06-14
