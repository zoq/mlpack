### mlpack 4.0.0
###### ????-??-??
  * Fix occasionally-failing RADICAL test (#1924).

  * Fix gcc 9 OpenMP compilation issue (#1970).

  * Added support for loading and saving of images (#1903).

  * Add Multiple Pole Balancing Environment (#1901, #1951).

  * Added functionality for scaling of data (#1876); see the command-line
    binding `mlpack_preprocess_scale` or Python binding `preprocess_scale()`.

  * Add new parameter `maximum_depth` to decision tree and random forest
    bindings (#1916).

  * Fix prediction output of softmax regression when test set accuracy is
    calculated (#1922).

  * Action struct in continuous RL environments now stores the action as a
    `double` instead of `double[1]` (#1941, #1931).

  * Pendulum environment now checks for termination. All RL environments now
    have an option to terminate after a set number of time steps (no limit
    by default) (#1941).

  * Add support for probabilistic KDE (kernel density estimation) error bounds
    when using the Gaussian kernel (#1934).

<<<<<<< HEAD
  * Improve KDE pruning by reclaiming not used error tolerance (#1954, #1984).
=======
  * Fix negative distances for cover tree computation (#1979).
>>>>>>> 3ff5f9f9

### mlpack 3.1.1
###### 2019-05-26
  * Fix random forest bug for numerical-only data (#1887).

  * Significant speedups for random forest (#1887).

  * Random forest now has `minimum_gain_split` and `subspace_dim` parameters
    (#1887).

  * Decision tree parameter `print_training_error` deprecated in favor of
    `print_training_accuracy`.

  * `output` option changed to `predictions` for adaboost and perceptron
    binding. Old options are now deprecated and will be preserved until mlpack
    4.0.0 (#1882).

  * Concatenated ReLU layer (#1843).

  * Accelerate NormalizeLabels function using hashing instead of linear search
    (see `src/mlpack/core/data/normalize_labels_impl.hpp`) (#1780).

  * Add `ConfusionMatrix()` function for checking performance of classifiers
    (#1798).

  * Install ensmallen headers when it is downloaded during build (#1900).

### mlpack 3.1.0
###### 2019-04-25
  * Add DiagonalGaussianDistribution and DiagonalGMM classes to speed up the
    diagonal covariance computation and deprecate DiagonalConstraint (#1666).

  * Add kernel density estimation (KDE) implementation with bindings to other
    languages (#1301).

  * Where relevant, all models with a `Train()` method now return a `double`
    value representing the goodness of fit (i.e. final objective value, error,
    etc.) (#1678).

  * Add implementation for linear support vector machine (see
    `src/mlpack/methods/linear_svm`).

  * Change DBSCAN to use PointSelectionPolicy and add OrderedPointSelection (#1625).

  * Residual block support (#1594).

  * Bidirectional RNN (#1626).

  * Dice loss layer (#1674, #1714) and hard sigmoid layer (#1776).

  * `output` option changed to `predictions` and `output_probabilities` to
    `probabilities` for Naive Bayes binding (`mlpack_nbc`/`nbc()`).  Old options
    are now deprecated and will be preserved until mlpack 4.0.0 (#1616).

  * Add support for Diagonal GMMs to HMM code (#1658, #1666).  This can provide
    large speedup when a diagonal GMM is acceptable as an emission probability
    distribution.

  * Python binding improvements: check parameter type (#1717), avoid copying
    Pandas dataframes (#1711), handle Pandas Series objects (#1700).

### mlpack 3.0.4
###### 2018-11-13
  * Bump minimum CMake version to 3.3.2.

  * CMake fixes for Ninja generator by Marc Espie.

### mlpack 3.0.3
###### 2018-07-27
  * Fix Visual Studio compilation issue (#1443).

  * Allow running local_coordinate_coding binding with no initial_dictionary
    parameter when input_model is not specified (#1457).

  * Make use of OpenMP optional via the CMake 'USE_OPENMP' configuration
    variable (#1474).

  * Accelerate FNN training by 20-30% by avoiding redundant calculations
    (#1467).

  * Fix math::RandomSeed() usage in tests (#1462, #1440).

  * Generate better Python setup.py with documentation (#1460).

### mlpack 3.0.2
###### 2018-06-08
  * Documentation generation fixes for Python bindings (#1421).

  * Fix build error for man pages if command-line bindings are not being built
    (#1424).

  * Add 'shuffle' parameter and Shuffle() method to KFoldCV (#1412).  This will
    shuffle the data when the object is constructed, or when Shuffle() is
    called.

  * Added neural network layers: AtrousConvolution (#1390), Embedding (#1401),
    and LayerNorm (layer normalization) (#1389).

  * Add Pendulum environment for reinforcement learning (#1388) and update
    Mountain Car environment (#1394).

### mlpack 3.0.1
###### 2018-05-10
  * Fix intermittently failing tests (#1387).

  * Add big-batch SGD (BBSGD) optimizer in
    src/mlpack/core/optimizers/bigbatch_sgd/ (#1131).

  * Fix simple compiler warnings (#1380, #1373).

  * Simplify NeighborSearch constructor and Train() overloads (#1378).

  * Add warning for OpenMP setting differences (#1358/#1382).  When mlpack is
    compiled with OpenMP but another application is not (or vice versa), a
    compilation warning will now be issued.

  * Restructured loss functions in src/mlpack/methods/ann/ (#1365).

  * Add environments for reinforcement learning tests (#1368, #1370, #1329).

  * Allow single outputs for multiple timestep inputs for recurrent neural
    networks (#1348).

  * Add He and LeCun normal initializations for neural networks (#1342).
    Neural networks: add He and LeCun normal initializations (#1342), add FReLU
    and SELU activation functions (#1346, #1341), add alpha-dropout (#1349).

### mlpack 3.0.0
###### 2018-03-30
  * Speed and memory improvements for DBSCAN.  --single_mode can now be used for
    situations where previously RAM usage was too high.

  * Bump minimum required version of Armadillo to 6.500.0.

  * Add automatically generated Python bindings.  These have the same interface
    as the command-line programs.

  * Add deep learning infrastructure in src/mlpack/methods/ann/.

  * Add reinforcement learning infrastructure in
    src/mlpack/methods/reinforcement_learning/.

  * Add optimizers: AdaGrad, CMAES, CNE, FrankeWolfe, GradientDescent,
    GridSearch, IQN, Katyusha, LineSearch, ParallelSGD, SARAH, SCD, SGDR,
    SMORMS3, SPALeRA, SVRG.

  * Add hyperparameter tuning infrastructure and cross-validation infrastructure
    in src/mlpack/core/cv/ and src/mlpack/core/hpt/.

  * Fix bug in mean shift.

  * Add random forests (see src/mlpack/methods/random_forest).

  * Numerous other bugfixes and testing improvements.

  * Add randomized Krylov SVD and Block Krylov SVD.

### mlpack 2.2.5
###### 2017-08-25
  * Compilation fix for some systems (#1082).

  * Fix PARAM_INT_OUT() (#1100).

### mlpack 2.2.4
###### 2017-07-18
  * Speed and memory improvements for DBSCAN. --single_mode can now be used for
    situations where previously RAM usage was too high.

  * Fix bug in CF causing incorrect recommendations.

### mlpack 2.2.3
###### 2017-05-24
  * Bug fix for --predictions_file in mlpack_decision_tree program.

### mlpack 2.2.2
###### 2017-05-04
  * Install backwards-compatibility mlpack_allknn and mlpack_allkfn programs;
    note they are deprecated and will be removed in mlpack 3.0.0 (#992).

  * Fix RStarTree bug that surfaced on OS X only (#964).

  * Small fixes for MiniBatchSGD and SGD and tests.

### mlpack 2.2.1
###### 2017-04-13
  * Compilation fix for mlpack_nca and mlpack_test on older Armadillo versions
    (#984).

### mlpack 2.2.0
###### 2017-03-21
  * Bugfix for mlpack_knn program (#816).

  * Add decision tree implementation in methods/decision_tree/.  This is very
    similar to a C4.5 tree learner.

  * Add DBSCAN implementation in methods/dbscan/.

  * Add support for multidimensional discrete distributions (#810, #830).

  * Better output for Log::Debug/Log::Info/Log::Warn/Log::Fatal for Armadillo
    objects (#895, #928).

  * Refactor categorical CSV loading with boost::spirit for faster loading
    (#681).

### mlpack 2.1.1
###### 2016-12-22
  * HMMs now use random initialization; this should fix some convergence issues
    (#828).

  * HMMs now initialize emissions according to the distribution of observations
    (#833).

  * Minor fix for formatted output (#814).

  * Fix DecisionStump to properly work with any input type.

### mlpack 2.1.0
###### 2016-10-31
  * Fixed CoverTree to properly handle single-point datasets.

  * Fixed a bug in CosineTree (and thus QUIC-SVD) that caused split failures for
    some datasets (#717).

  * Added mlpack_preprocess_describe program, which can be used to print
    statistics on a given dataset (#742).

  * Fix prioritized recursion for k-furthest-neighbor search (mlpack_kfn and the
    KFN class), leading to orders-of-magnitude speedups in some cases.

  * Bump minimum required version of Armadillo to 4.200.0.

  * Added simple Gradient Descent optimizer, found in
    src/mlpack/core/optimizers/gradient_descent/ (#792).

  * Added approximate furthest neighbor search algorithms QDAFN and
    DrusillaSelect in src/mlpack/methods/approx_kfn/, with command-line program
    mlpack_approx_kfn.

### mlpack 2.0.3
###### 2016-07-21
  * Added multiprobe LSH (#691).  The parameter 'T' to LSHSearch::Search() can
    now be used to control the number of extra bins that are probed, as can the
    -T (--num_probes) option to mlpack_lsh.

  * Added the Hilbert R tree to src/mlpack/core/tree/rectangle_tree/ (#664).  It
    can be used as the typedef HilbertRTree, and it is now an option in the
    mlpack_knn, mlpack_kfn, mlpack_range_search, and mlpack_krann command-line
    programs.

  * Added the mlpack_preprocess_split and mlpack_preprocess_binarize programs,
    which can be used for preprocessing code (#650, #666).

  * Added OpenMP support to LSHSearch and mlpack_lsh (#700).

### mlpack 2.0.2
###### 2016-06-20
  * Added the function LSHSearch::Projections(), which returns an arma::cube
    with each projection table in a slice (#663).  Instead of Projection(i), you
    should now use Projections().slice(i).

  * A new constructor has been added to LSHSearch that creates objects using
    projection tables provided in an arma::cube (#663).

  * Handle zero-variance dimensions in DET (#515).

  * Add MiniBatchSGD optimizer (src/mlpack/core/optimizers/minibatch_sgd/) and
    allow its use in mlpack_logistic_regression and mlpack_nca programs.

  * Add better backtrace support from Grzegorz Krajewski for Log::Fatal messages
    when compiled with debugging and profiling symbols.  This requires libbfd
    and libdl to be present during compilation.

  * CosineTree test fix from Mikhail Lozhnikov (#358).

  * Fixed HMM initial state estimation (#600).

  * Changed versioning macros __MLPACK_VERSION_MAJOR, __MLPACK_VERSION_MINOR,
    and __MLPACK_VERSION_PATCH to MLPACK_VERSION_MAJOR, MLPACK_VERSION_MINOR,
    and MLPACK_VERSION_PATCH.  The old names will remain in place until
    mlpack 3.0.0.

  * Renamed mlpack_allknn, mlpack_allkfn, and mlpack_allkrann to mlpack_knn,
    mlpack_kfn, and mlpack_krann.  The mlpack_allknn, mlpack_allkfn, and
    mlpack_allkrann programs will remain as copies until mlpack 3.0.0.

  * Add --random_initialization option to mlpack_hmm_train, for use when no
    labels are provided.

  * Add --kill_empty_clusters option to mlpack_kmeans and KillEmptyClusters
    policy for the KMeans class (#595, #596).

### mlpack 2.0.1
###### 2016-02-04
  * Fix CMake to properly detect when MKL is being used with Armadillo.

  * Minor parameter handling fixes to mlpack_logistic_regression (#504, #505).

  * Properly install arma_config.hpp.

  * Memory handling fixes for Hoeffding tree code.

  * Add functions that allow changing training-time parameters to HoeffdingTree
    class.

  * Fix infinite loop in sparse coding test.

  * Documentation spelling fixes (#501).

  * Properly handle covariances for Gaussians with large condition number
    (#496), preventing GMMs from filling with NaNs during training (and also
    HMMs that use GMMs).

  * CMake fixes for finding LAPACK and BLAS as Armadillo dependencies when ATLAS
    is used.

  * CMake fix for projects using mlpack's CMake configuration from elsewhere
    (#512).

### mlpack 2.0.0
###### 2015-12-24
  * Removed overclustering support from k-means because it is not well-tested,
    may be buggy, and is (I think) unused.  If this was support you were using,
    open a bug or get in touch with us; it would not be hard for us to
    reimplement it.

  * Refactored KMeans to allow different types of Lloyd iterations.

  * Added implementations of k-means: Elkan's algorithm, Hamerly's algorithm,
    Pelleg-Moore's algorithm, and the DTNN (dual-tree nearest neighbor)
    algorithm.

  * Significant acceleration of LRSDP via the use of accu(a % b) instead of
    trace(a * b).

  * Added MatrixCompletion class (matrix_completion), which performs nuclear
    norm minimization to fill unknown values of an input matrix.

  * No more dependence on Boost.Random; now we use C++11 STL random support.

  * Add softmax regression, contributed by Siddharth Agrawal and QiaoAn Chen.

  * Changed NeighborSearch, RangeSearch, FastMKS, LSH, and RASearch API; these
    classes now take the query sets in the Search() method, instead of in the
    constructor.

  * Use OpenMP, if available.  For now OpenMP support is only available in the
    DET training code.

  * Add support for predicting new test point values to LARS and the
    command-line 'lars' program.

  * Add serialization support for Perceptron and LogisticRegression.

  * Refactor SoftmaxRegression to predict into an arma::Row<size_t> object, and
    add a softmax_regression program.

  * Refactor LSH to allow loading and saving of models.

  * ToString() is removed entirely (#487).

  * Add --input_model_file and --output_model_file options to appropriate
    machine learning algorithms.

  * Rename all executables to start with an "mlpack" prefix (#229).

  * Add HoeffdingTree and mlpack_hoeffding_tree, an implementation of the
    streaming decision tree methodology from Domingos and Hulten in 2000.

### mlpack 1.0.12
###### 2015-01-07
  * Switch to 3-clause BSD license (from LGPL).

### mlpack 1.0.11
###### 2014-12-11
  * Proper handling of dimension calculation in PCA.

  * Load parameter vectors properly for LinearRegression models.

  * Linker fixes for AugLagrangian specializations under Visual Studio.

  * Add support for observation weights to LinearRegression.

  * MahalanobisDistance<> now takes the root of the distance by default and
    therefore satisfies the triangle inequality (TakeRoot now defaults to true).

  * Better handling of optional Armadillo HDF5 dependency.

  * Fixes for numerous intermittent test failures.

  * math::RandomSeed() now sets the random seed for recent (>=3.930) Armadillo
    versions.

  * Handle Newton method convergence better for
    SparseCoding::OptimizeDictionary() and make maximum iterations a parameter.

  * Known bug: CosineTree construction may fail in some cases on i386 systems
    (#358).

### mlpack 1.0.10
###### 2014-08-29
  * Bugfix for NeighborSearch regression which caused very slow allknn/allkfn.
    Speeds are now restored to approximately 1.0.8 speeds, with significant
    improvement for the cover tree (#347).

  * Detect dependencies correctly when ARMA_USE_WRAPPER is not being defined
    (i.e., libarmadillo.so does not exist).

  * Bugfix for compilation under Visual Studio (#348).

### mlpack 1.0.9
###### 2014-07-28
  * GMM initialization is now safer and provides a working GMM when constructed
    with only the dimensionality and number of Gaussians (#301).

  * Check for division by 0 in Forward-Backward Algorithm in HMMs (#301).

  * Fix MaxVarianceNewCluster (used when re-initializing clusters for k-means)
    (#301).

  * Fixed implementation of Viterbi algorithm in HMM::Predict() (#303).

  * Significant speedups for dual-tree algorithms using the cover tree (#235,
    #314) including a faster implementation of FastMKS.

  * Fix for LRSDP optimizer so that it compiles and can be used (#312).

  * CF (collaborative filtering) now expects users and items to be zero-indexed,
    not one-indexed (#311).

  * CF::GetRecommendations() API change: now requires the number of
    recommendations as the first parameter.  The number of users in the local
    neighborhood should be specified with CF::NumUsersForSimilarity().

  * Removed incorrect PeriodicHRectBound (#58).

  * Refactor LRSDP into LRSDP class and standalone function to be optimized
    (#305).

  * Fix for centering in kernel PCA (#337).

  * Added simulated annealing (SA) optimizer, contributed by Zhihao Lou.

  * HMMs now support initial state probabilities; these can be set in the
    constructor, trained, or set manually with HMM::Initial() (#302).

  * Added Nyström method for kernel matrix approximation by Marcus Edel.

  * Kernel PCA now supports using Nyström method for approximation.

  * Ball trees now work with dual-tree algorithms, via the BallBound<> bound
    structure (#307); fixed by Yash Vadalia.

  * The NMF class is now AMF<>, and supports far more types of factorizations,
    by Sumedh Ghaisas.

  * A QUIC-SVD implementation has returned, written by Siddharth Agrawal and
    based on older code from Mudit Gupta.

  * Added perceptron and decision stump by Udit Saxena (these are weak learners
    for an eventual AdaBoost class).

  * Sparse autoencoder added by Siddharth Agrawal.

### mlpack 1.0.8
###### 2014-01-06
  * Memory leak in NeighborSearch index-mapping code fixed (#298).

  * GMMs can be trained using the existing model as a starting point by
    specifying an additional boolean parameter to GMM::Estimate() (#296).

  * Logistic regression implementation added in methods/logistic_regression (see
    also #293).

  * L-BFGS optimizer now returns its function via Function().

  * Version information is now obtainable via mlpack::util::GetVersion() or the
    __MLPACK_VERSION_MAJOR, __MLPACK_VERSION_MINOR, and  __MLPACK_VERSION_PATCH
    macros (#297).

  * Fix typos in allkfn and allkrann output.

### mlpack 1.0.7
###### 2013-10-04
  * Cover tree support for range search (range_search), rank-approximate nearest
    neighbors (allkrann), minimum spanning tree calculation (emst), and FastMKS
    (fastmks).

  * Dual-tree FastMKS implementation added and tested.

  * Added collaborative filtering package (cf) that can provide recommendations
    when given users and items.

  * Fix for correctness of Kernel PCA (kernel_pca) (#270).

  * Speedups for PCA and Kernel PCA (#198).

  * Fix for correctness of Neighborhood Components Analysis (NCA) (#279).

  * Minor speedups for dual-tree algorithms.

  * Fix for Naive Bayes Classifier (nbc) (#269).

  * Added a ridge regression option to LinearRegression (linear_regression)
    (#286).

  * Gaussian Mixture Models (gmm::GMM<>) now support arbitrary covariance matrix
    constraints (#283).

  * MVU (mvu) removed because it is known to not work (#183).

  * Minor updates and fixes for kernels (in mlpack::kernel).

### mlpack 1.0.6
###### 2013-06-13
  * Minor bugfix so that FastMKS gets built.

### mlpack 1.0.5
###### 2013-05-01
  * Speedups of cover tree traversers (#235).

  * Addition of rank-approximate nearest neighbors (RANN), found in
    src/mlpack/methods/rann/.

  * Addition of fast exact max-kernel search (FastMKS), found in
    src/mlpack/methods/fastmks/.

  * Fix for EM covariance estimation; this should improve GMM training time.

  * More parameters for GMM estimation.

  * Force GMM and GaussianDistribution covariance matrices to be positive
    definite, so that training converges much more often.

  * Add parameter for the tolerance of the Baum-Welch algorithm for HMM
    training.

  * Fix for compilation with clang compiler.

  * Fix for k-furthest-neighbor-search.

### mlpack 1.0.4
###### 2013-02-08
  * Force minimum Armadillo version to 2.4.2.

  * Better output of class types to streams; a class with a ToString() method
    implemented can be sent to a stream with operator<<.

  * Change return type of GMM::Estimate() to double (#257).

  * Style fixes for k-means and RADICAL.

  * Handle size_t support correctly with Armadillo 3.6.2 (#258).

  * Add locality-sensitive hashing (LSH), found in src/mlpack/methods/lsh/.

  * Better tests for SGD (stochastic gradient descent) and NCA (neighborhood
    components analysis).

### mlpack 1.0.3
###### 2012-09-16

  * Remove internal sparse matrix support because Armadillo 3.4.0 now includes
    it.  When using Armadillo versions older than 3.4.0, sparse matrix support
    is not available.

  * NCA (neighborhood components analysis) now support an arbitrary optimizer
    (#245), including stochastic gradient descent (#249).

### mlpack 1.0.2
###### 2012-08-15
  * Added density estimation trees, found in src/mlpack/methods/det/.

  * Added non-negative matrix factorization, found in src/mlpack/methods/nmf/.

  * Added experimental cover tree implementation, found in
    src/mlpack/core/tree/cover_tree/ (#157).

  * Better reporting of boost::program_options errors (#225).

  * Fix for timers on Windows (#212, #211).

  * Fix for allknn and allkfn output (#204).

  * Sparse coding dictionary initialization is now a template parameter (#220).

### mlpack 1.0.1
###### 2012-03-03
  * Added kernel principal components analysis (kernel PCA), found in
    src/mlpack/methods/kernel_pca/ (#74).

  * Fix for Lovasz-Theta AugLagrangian tests (#182).

  * Fixes for allknn output (#185, #186).

  * Added range search executable (#192).

  * Adapted citations in documentation to BibTeX; no citations in -h output
    (#195).

  * Stop use of 'const char*' and prefer 'std::string' (#176).

  * Support seeds for random numbers (#177).

### mlpack 1.0.0
###### 2011-12-17
  * Initial release.  See any resolved tickets numbered less than #196 or
    execute this query:
    http://www.mlpack.org/trac/query?status=closed&milestone=mlpack+1.0.0
<|MERGE_RESOLUTION|>--- conflicted
+++ resolved
@@ -27,11 +27,9 @@
   * Add support for probabilistic KDE (kernel density estimation) error bounds
     when using the Gaussian kernel (#1934).
 
-<<<<<<< HEAD
+  * Fix negative distances for cover tree computation (#1979).
+
   * Improve KDE pruning by reclaiming not used error tolerance (#1954, #1984).
-=======
-  * Fix negative distances for cover tree computation (#1979).
->>>>>>> 3ff5f9f9
 
 ### mlpack 3.1.1
 ###### 2019-05-26
